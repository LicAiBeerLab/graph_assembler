--- conflicted
+++ resolved
@@ -41,24 +41,18 @@
         return hash(self.__rule)
 
 class GraphEnvironment():
-<<<<<<< HEAD
     def __init__(self, initilize_graph, rule_vocab: RuleVocabulary, node_vocab, max_numbers_rules_non_terminal = 20):
-        self.init_graph = initilize_graph
-        self.graph = initilize_graph
-        self.__actions = [RuleAction(rule_vocab.rule_dict[r]) for r in rule_vocab.rule_dict.keys()]
-=======
-    def __init__(self, initilize_graph, rules, max_numbers_rules_non_terminal = 20):
-        """Class of "environment" of graph grammar 
+                """Class of "environment" of graph grammar 
 
         Args:
             initilize_graph (GraphGrammar): Initial state of the graph
             rules (list[Rule]): List of rules 
             max_numbers_rules_non_terminal (int): Max amount of non-terminal rules. Defaults to 20.
-        """        
+        """  
         self.init_graph = initilize_graph
         self.graph = initilize_graph
-        self._actions = [RuleAction(r) for r in rules]
->>>>>>> 0d69c0f2
+        self.__actions = [RuleAction(rule_vocab.rule_dict[r]) for r in rule_vocab.rule_dict.keys()]
+
         self.max_actions_not_terminal = max_numbers_rules_non_terminal
         self.map_nodes_reward = {}
         self.current_player = 1
