import pychrono.core as chrono
from utils.dataset_materials.material_dataclass_manipulating import (DefaultChronoMaterial,
                                                                     struct_material2object_material)
from utils.transform_srtucture import FrameTransform
from enum import Enum
from abc import ABC
from typing import Optional
import random


class BlockType(str, Enum):
    Transform = "Transform"
    Body = "Body"
    Bridge = "Bridge"


class SpringTorque(chrono.TorqueFunctor):
    def __init__(self, spring_coef, damping_coef, rest_angle):
        super(SpringTorque, self).__init__()
        self.spring_coef = spring_coef
        self.damping_coef = damping_coef
        self.rest_angle = rest_angle

    def evaluate(self,  #
                 time,  # current time
                 angle,  # relative angle of rotation
                 vel,  # relative angular speed
                 link):  # back-pointer to associated link
        torque = 0
        if self.spring_coef > 10**-3:
            torque = -self.spring_coef * \
                (angle - self.rest_angle) - self.damping_coef * vel
        else:
            torque = - self.damping_coef * vel
        return torque


class Block(ABC):
    def __init__(self, builder):
        self.block_type = None

        self._ref_frame_in = None
        self._ref_frame_out = None
        self.transformed_frame_out = None

        self.builder: chrono.ChSystemNSC = builder
        self.is_build = False

    def apply_transform(self, in_block):
        pass


class BlockBridge(Block, ABC):
    def __init__(self, builder):
        super().__init__(builder)
        self.block_type = BlockType.Bridge


class BlockTransform(Block, ABC):
    def __init__(self, builder):
        super().__init__(builder)
        self.block_type = BlockType.Transform
        self.transform = None


class BlockBody(Block, ABC):
    def __init__(self, builder):
        super().__init__(builder)
        self.block_type = BlockType.Body
        self.body = None


class ChronoBody(BlockBody):
    def __init__(self, builder, length=2, width=0.2, random_color=True, mass=1, material = DefaultChronoMaterial):
        super().__init__(builder=builder)

        # Create body
        self.body = chrono.ChBody()
        self.body.SetMass(mass)

        # Create shape
        # TODO: setter for shape
        box_asset = chrono.ChBoxShape()
<<<<<<< HEAD
        box_asset.GetBoxGeometry().Size = chrono.ChVectorD(width/2, length/2, width/2)
        
        self.__build_material(material, width, length)
=======
        box_asset.GetBoxGeometry().Size = chrono.ChVectorD(width, length/2, width)

        if material:
            self.body.GetCollisionModel().ClearModel()
            self.body.GetCollisionModel().AddBox(material,width,length/2,width)
            self.body.GetCollisionModel().BuildModel()

>>>>>>> 2b1cef7b
        self.body.AddVisualShape(box_asset)
        self.builder.Add(self.body)

        # Create markers aka RefFrames
        input_marker = chrono.ChMarker()
        out_marker = chrono.ChMarker()
        transformed_out_marker = chrono.ChMarker()

        input_marker.SetMotionType(chrono.ChMarker.M_MOTION_KEYFRAMED)
        out_marker.SetMotionType(chrono.ChMarker.M_MOTION_KEYFRAMED)
        transformed_out_marker.SetMotionType(
            chrono.ChMarker.M_MOTION_KEYFRAMED)

        self.body.AddMarker(input_marker)
        self.body.AddMarker(out_marker)
        self.body.AddMarker(transformed_out_marker)

        input_marker.SetPos(chrono.ChVectorD(0, -length/2, 0))
        out_marker.SetPos(chrono.ChVectorD(0, length/2, 0))

        # Calc SetPos
        transformed_out_marker.SetCoord(out_marker.GetCoord())

        self._ref_frame_in = input_marker
        self._ref_frame_out = out_marker
        self.transformed_frame_out = transformed_out_marker

        # Normal Forces
        self.__contact_reporter = self.ContactReporter(self.body)
        
        if random_color:
            rgb = [random.random(), random.random(), random.random()]
            rgb[int(random.random() * 2)] *= 0.2
            self.body.GetVisualShape(0).SetColor(chrono.ChColor(*rgb))

            
    class ContactReporter (chrono.ReportContactCallback):
        def __init__(self, chrono_body):
            """Create a reporter normal contact forces for the body

            Args:
                chrono_body (ChBody): Repoter's body
            """
            self._body = chrono_body
            self.__current_normal_forces = None
            self.__list_normal_forces: list = []
            super().__init__()

        def OnReportContact(self,
                            pA, # contact pA 
                            pB, # contact pB 
                            plane_coord, # contact plane coordsystem (A column 'X' is contact normal) 
                            distance, # contact distance 
                            eff_radius, # effective radius of curvature at contact 
                            cforce, # react.forces (if already computed). In coordsystem 'plane_coord' 
                            ctorque, # react.torques, if rolling friction (if already computed). 
                            modA, # model A (note: some containers may not support it and could be nullptr) 
                            modB): # model B (note: some containers may not support it and could be nullptr) 
            bodyA = chrono.CastToChBody(modA)
            bodyB = chrono.CastToChBody(modB)
            if (bodyA == self._body) or (bodyB == self._body):
                self.__current_normal_forces = cforce.x
                self.__list_normal_forces.append(cforce.x)
            return True
        
        def is_empty(self):
            return len(self.__list_normal_forces) == 0
        
        def list_clear(self):
            self.__list_normal_forces.clear()
        
        def get_normal_forces(self):
            return self.__current_normal_forces
        
        def get_list_n_forces(self):
            return self.__list_normal_forces

    def __build_collision_model(self, struct_material, width, length):
        """Build collision model of the block on material width and length

        Args:
            struct_material (Material): Dataclass of material body
            width (flaot): Width of the box
            length (float): Length of the box
        """
        chrono_object_material = struct_material2object_material(struct_material)                

        self.body.GetCollisionModel().ClearModel()
        self.body.GetCollisionModel().AddBox(chrono_object_material,width/2,length/2,width/2)
        self.body.GetCollisionModel().BuildModel()

    def move_to_out_frame(self, in_block: Block):
        self.builder.Update()
        local_coord_in_frame = self._ref_frame_in.GetCoord()
        abs_coord_out_frame = in_block.transformed_frame_out.GetAbsCoord()

        trans = chrono.ChFrameD(local_coord_in_frame)
        trans = trans.GetInverse()
        trans = trans.GetCoord()
        coord = abs_coord_out_frame * trans

        self.body.SetCoord(coord)

    def make_fix_joint(self, in_block):
        fix_joint = chrono.ChLinkMateFix()
        fix_joint.Initialize(in_block.body, self.body)
        self.builder.Add(fix_joint)

    def reset_transformed_frame_out(self):
        self.transformed_frame_out.SetCoord(self._ref_frame_out.GetCoord())

    def apply_transform(self, in_block: BlockTransform):
        self.reset_transformed_frame_out()
        frame_coord = self.transformed_frame_out.GetCoord()
        frame_coord = frame_coord * in_block.transform
        self.transformed_frame_out.SetCoord(frame_coord)

    @property
    def ref_frame_in(self):
        return self._ref_frame_in
    
    @property
    def normal_force(self):
        self.builder.GetContactContainer().ReportAllContacts(self.__contact_reporter)
        return self.__contact_reporter.get_normal_forces()
    
    @property
    def list_n_forces(self):
        container = self.builder.GetContactContainer()
        contacts = container.GetNcontacts()
        if contacts:
            self.__contact_reporter.list_clear()
            container.ReportAllContacts(self.__contact_reporter)
        return self.__contact_reporter.get_list_n_forces()



class ChronoRevolveJoint(BlockBridge):
    # Variants of joint control
    class InputType(str, Enum):
        Torque = {"Name": "Torque",
                  "TypeMotor": chrono.ChLinkMotorRotationTorque}
        Velocity = {"Name": "Speed",
                    "TypeMotor": chrono.ChLinkMotorRotationSpeed}
        Position = {"Name": "Angle",
                    "TypeMotor": chrono.ChLinkMotorRotationAngle}
        Uncontrol = {"Name": "Uncontrol", "TypeMotor": chrono.ChLinkRevolute}

        def __init__(self, vals):
            self.num = vals["Name"]
            self.motor = vals["TypeMotor"]

    class Axis(str, Enum):
        # Z is default rotation axis
        Z = chrono.ChQuaternionD(1, 0, 0, 0)
        Y = chrono.Q_ROTATE_Z_TO_Y
        X = chrono.Q_ROTATE_Z_TO_X

    def __init__(self, builder, axis=Axis.Z, type_of_input=InputType.Position,
                 stiffness=0, damping=0, equilibrium_position=0):
        super().__init__(builder=builder)
        self.joint = None
        self.axis = axis
        self.input_type = type_of_input
        self._ref_frame_out = chrono.ChCoordsysD()
        # Spring Damper params
        self.joint_spring = None
        self.torque_functor = None
        self.stiffness = stiffness
        self.damping = damping
        self.equilibrium_position = equilibrium_position

    def connect(self, in_block: ChronoBody, out_block: ChronoBody):
        # If we have two not initialize joints engine crash
        self.joint = self.input_type.motor()
        self.joint.Initialize(in_block.body, out_block.body, True,
                              in_block.transformed_frame_out, out_block.ref_frame_in)
        self.builder.AddLink(self.joint)

        if (self.stiffness != 0) or (self.damping != 0):
            self.add_spring_damper(in_block, out_block)

    def apply_transform(self, in_block):
        self.transformed_frame_out = self._ref_frame_out * in_block.transform

    def add_spring_damper(self, in_block: ChronoBody, out_block: ChronoBody):
        self.joint_spring = chrono.ChLinkRSDA()
        self.joint_spring.Initialize(in_block.body, out_block.body, False,
                                     in_block.transformed_frame_out.GetAbsCoord(), out_block.ref_frame_in.GetAbsCoord())
        self.torque_functor = SpringTorque(
            self.stiffness, self.damping, self.equilibrium_position)
        self.joint_spring.RegisterTorqueFunctor(self.torque_functor)
        self.builder.Add(self.joint_spring)


class ChronoTransform(BlockTransform):
    def __init__(self, builder: chrono.ChSystem, transform):
        super().__init__(builder=builder)
        if isinstance(transform,chrono.ChCoordsysD):
            self.transform = transform
        elif type(transform) is FrameTransform:
            coordsys_transform = chrono.ChCoordsysD(
            chrono.ChVectorD(transform.position[0],transform.position[1],transform.position[2]),
            chrono.ChQuaternionD(transform.rotation[0],transform.rotation[1],transform.rotation[2],transform.rotation[3]))
            self.transform = coordsys_transform


def find_body_from_two_previous_blocks(sequence: list[Block], it: int) -> Optional[Block]:
    # b->t->j->t->b Longest sequence
    for i in reversed(range(it)[-2:]):
        if sequence[i].block_type == BlockType.Body:
            return sequence[i]
    return None


def find_body_from_two_after_blocks(sequence: list[Block], it: int) -> Optional[Block]:
    # b->t->j->t->b Longest sequence
    for block in sequence[it:it + 2]:
        if block.block_type == BlockType.Body:
            return block
    return None


def connect_blocks(sequence: list[Block]):
    # Make body and apply transform
    previous_body_block = None
    need_fix_joint = False

    for it, block in enumerate(sequence):
        if block.block_type is BlockType.Body:
            # First body
            if previous_body_block is None:
                need_fix_joint = True
                previous_body_block = block
            else:
                block.move_to_out_frame(previous_body_block)  # NOQA gryazuka
                if need_fix_joint:
                    block.make_fix_joint(previous_body_block)  # NOQA

                need_fix_joint = True
                previous_body_block = block

        elif block.block_type is BlockType.Bridge:
            need_fix_joint = False

        elif block.block_type is BlockType.Transform:
            sequence[it - 1].apply_transform(block)

    for it, block in enumerate(sequence):  # NOQA
        if block.block_type == BlockType.Bridge:

            block_in = find_body_from_two_previous_blocks(sequence, it)
            block_out = find_body_from_two_after_blocks(sequence, it)

            if block_in is None:
                raise Exception('Bridge block require body block before')
            if block_out is None:
                raise Exception('Bridge block require body block after')

            block.connect(block_in, block_out)  # NOQA<|MERGE_RESOLUTION|>--- conflicted
+++ resolved
@@ -71,7 +71,7 @@
 
 
 class ChronoBody(BlockBody):
-    def __init__(self, builder, length=2, width=0.2, random_color=True, mass=1, material = DefaultChronoMaterial):
+    def __init__(self, builder, length=2, width=0.2, random_color=True, mass=1, material = DefaultChronoMaterial()):
         super().__init__(builder=builder)
 
         # Create body
@@ -81,19 +81,9 @@
         # Create shape
         # TODO: setter for shape
         box_asset = chrono.ChBoxShape()
-<<<<<<< HEAD
         box_asset.GetBoxGeometry().Size = chrono.ChVectorD(width/2, length/2, width/2)
         
         self.__build_material(material, width, length)
-=======
-        box_asset.GetBoxGeometry().Size = chrono.ChVectorD(width, length/2, width)
-
-        if material:
-            self.body.GetCollisionModel().ClearModel()
-            self.body.GetCollisionModel().AddBox(material,width,length/2,width)
-            self.body.GetCollisionModel().BuildModel()
-
->>>>>>> 2b1cef7b
         self.body.AddVisualShape(box_asset)
         self.builder.Add(self.body)
 
