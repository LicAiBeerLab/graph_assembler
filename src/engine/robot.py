--- conflicted
+++ resolved
@@ -73,35 +73,11 @@
                 if in_edges and out_edges:
                     for in_edge in in_edges:
                         for out_edge in out_edges:
-<<<<<<< HEAD
-                            self.__joint_graph.add_edge(in_edge[0],out_edge[1])
+                            self.__joint_graph.add_edge(
+                                in_edge[0],out_edge[1])
         self.__joint_graph.remove_nodes_from(not_joints)
         underected_graph_joint = nx.to_undirected(self.__joint_graph)
         joints_out = []
         for c in nx.connected_components(underected_graph_joint):
             joints_out.append([self.block_map[node_id] for node_id in c])     
-        return joints_out
-=======
-                            self.__joint_graph.add_edge(
-                                in_edge[0], out_edge[1])
-        self.__joint_graph.remove_nodes_from(not_joints)
-        joint_blocks = {node: self.block_map[node]
-                        for node in list(self.__joint_graph)}
-        return joint_blocks
-
-    def get_block_graph(self):
-        return self.__graph
-
-    def get_dfs_partiton(self) -> list[list[RobotNode]]:
-        partition = self.__graph.graph_partition_dfs()
-
-        def covert_to_robot_node(x): 
-            return RobotNode(x, 
-            self.__graph.nodes()[x]["Block"], 
-            self.__graph.nodes()[x]["Node"])
-        
-        partiton_graph = [list(map(covert_to_robot_node, x))
-                                                for x in partition]
-
-        return partiton_graph
->>>>>>> 539f8090
+        return joints_out