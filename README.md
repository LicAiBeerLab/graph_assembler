<<<<<<< HEAD
# Graph assembler

# Установка

* Установить Anaconda3
* Создать окружение для работы с помощью команды **conda env create -f environment.yml**
* Установить (Pychrono вариант 1)
  * Скачать [архив](https://anaconda.org/projectchrono/pychrono/7.0.0/download/win-64/pychrono-7.0.0-py39_2112.tar.bz2) и поместить в папку с репозиторием
  * Активировать окружение lic_ai **conda activate lic_ai**
  * Установить Pychono из архива **conda install pychrono-7.0.0-py39_2112.tar.bz2**
* Установить (Pychrono вариант 2)
  * conda install -c projectchrono pychrono=7.0.0=py39_2112
  
# Прокидываем дисплей через Docker

* Установить Х сервер для Windows https://sourceforge.net/projects/vcxsrv/
* В образе уже указаны необходимые вещи для работы с дисплеем
  
=======
# graph_assembler

# Установка
  
  * Установить PyChrono по инструкции https://api.projectchrono.org/development/pychrono_installation.html
  * Установить пакеты **pip install -r requirements.txt**
  
# Прокидываем дисплей через Docker

* Установить Х сервер для Windows https://sourceforge.net/projects/vcxsrv/
* В образе уже указаны необходимые вещи для работы с дисплеем
  
>>>>>>> e439bbd9
<|MERGE_RESOLUTION|>--- conflicted
+++ resolved
@@ -1,23 +1,3 @@
-<<<<<<< HEAD
-# Graph assembler
-
-# Установка
-
-* Установить Anaconda3
-* Создать окружение для работы с помощью команды **conda env create -f environment.yml**
-* Установить (Pychrono вариант 1)
-  * Скачать [архив](https://anaconda.org/projectchrono/pychrono/7.0.0/download/win-64/pychrono-7.0.0-py39_2112.tar.bz2) и поместить в папку с репозиторием
-  * Активировать окружение lic_ai **conda activate lic_ai**
-  * Установить Pychono из архива **conda install pychrono-7.0.0-py39_2112.tar.bz2**
-* Установить (Pychrono вариант 2)
-  * conda install -c projectchrono pychrono=7.0.0=py39_2112
-  
-# Прокидываем дисплей через Docker
-
-* Установить Х сервер для Windows https://sourceforge.net/projects/vcxsrv/
-* В образе уже указаны необходимые вещи для работы с дисплеем
-  
-=======
 # graph_assembler
 
 # Установка
@@ -29,5 +9,4 @@
 
 * Установить Х сервер для Windows https://sourceforge.net/projects/vcxsrv/
 * В образе уже указаны необходимые вещи для работы с дисплеем
-  
->>>>>>> e439bbd9
+  