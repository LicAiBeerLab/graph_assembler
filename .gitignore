/.idea/
/__pycache__
/examples/__pycache__
*.pyc
<<<<<<< HEAD
#/gym-examples

=======


>>>>>>> 0d69c0f2
<|MERGE_RESOLUTION|>--- conflicted
+++ resolved
@@ -1,11 +1,6 @@
-/.idea/
-/__pycache__
-/examples/__pycache__
-*.pyc
-<<<<<<< HEAD
-#/gym-examples
-
-=======
-
-
->>>>>>> 0d69c0f2
+/.idea/
+/__pycache__
+/examples/__pycache__
+*.pyc
+#/gym-examples
+