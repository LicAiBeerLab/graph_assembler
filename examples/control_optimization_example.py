import example_vocabulary
import pychrono as chrono

import rostok.criterion.criterion_calc as criterion
from rostok.block_builder.envbody_shapes import Cylinder
from rostok.block_builder.node_render import (ChronoBodyEnv,
                                              DefaultChronoMaterial,
                                              FrameTransform)
from rostok.criterion.flags_simualtions import FlagMaxTime, FlagNotContact, FlagSlipout
from rostok.graph_grammar.node import BlockWrapper, GraphGrammar, Node
from rostok.trajectory_optimizer.control_optimizer import (
    ConfigConstTorque, ControlOptimizer)
from rostok.trajectory_optimizer.trajectory_generator import \
    create_torque_traj_from_x
from rostok.virtual_experiment.simulation_step import SimOut

# Init grasping object
def get_object_to_grasp():
    matich = DefaultChronoMaterial()
    matich.Friction = 0.65
    matich.DampingF = 0.65
    obj = BlockWrapper(ChronoBodyEnv,
                       shape=Cylinder(),
                       material=matich,
                       pos=FrameTransform([0, 0.6, 0], [0, -0.048, 0.706, 0.706]))

    return obj

# Calculate criterion of grabing
def grab_crtitrion(sim_output: dict[int, SimOut],
                   weight):

    return criterion.criterion_calc(sim_output, weight)

# Create criterion function
def create_grab_criterion_fun(weight):

    def fun(sim_output):
        return grab_crtitrion(sim_output, weight)

    return fun

# Create torque trajectory function
def create_traj_fun(stop_time: float, time_step: float):

    def fun(graph: GraphGrammar, x: list[float]):
        return create_torque_traj_from_x(graph, x, stop_time, time_step)

    return fun

WEIGHT = [5, 10, 2]

# Init configuration of control optimizing
<<<<<<< HEAD
cfg = ConfigRewardFunction()
cfg.bound = (-7, 7)
cfg.iters = 20
=======
cfg = ConfigConstTorque()
cfg.bound = (-5, 5)
cfg.iters = 2
>>>>>>> c233256d
cfg.sim_config = {"Set_G_acc": chrono.ChVectorD(0, 0, 0)}
cfg.time_step = 0.005
cfg.time_sim = 3
cfg.flags = [FlagMaxTime(cfg.time_sim), FlagNotContact(1), FlagSlipout(0.5, 0.5)]
"""Wraps function call"""

criterion_callback = create_grab_criterion_fun(WEIGHT)
traj_generator_fun = create_traj_fun(cfg.time_sim, cfg.time_step)

cfg.criterion_callback = criterion_callback
cfg.get_rgab_object_callback = get_object_to_grasp
cfg.params_to_timesiries_callback = traj_generator_fun

# Init control optimization
control_optimizer = ControlOptimizer(cfg)
graph = example_vocabulary.get_terminal_graph_three_finger()

# Run optimization
res = control_optimizer.start_optimisation(graph)
print(res)

# Print result with visualisation
rew_func = control_optimizer.create_reward_function(graph)
rew_func(res[1], True)
pass<|MERGE_RESOLUTION|>--- conflicted
+++ resolved
@@ -9,7 +9,7 @@
 from rostok.criterion.flags_simualtions import FlagMaxTime, FlagNotContact, FlagSlipout
 from rostok.graph_grammar.node import BlockWrapper, GraphGrammar, Node
 from rostok.trajectory_optimizer.control_optimizer import (
-    ConfigConstTorque, ControlOptimizer)
+    ConfigRewardFunction, ControlOptimizer)
 from rostok.trajectory_optimizer.trajectory_generator import \
     create_torque_traj_from_x
 from rostok.virtual_experiment.simulation_step import SimOut
@@ -51,15 +51,9 @@
 WEIGHT = [5, 10, 2]
 
 # Init configuration of control optimizing
-<<<<<<< HEAD
 cfg = ConfigRewardFunction()
 cfg.bound = (-7, 7)
 cfg.iters = 20
-=======
-cfg = ConfigConstTorque()
-cfg.bound = (-5, 5)
-cfg.iters = 2
->>>>>>> c233256d
 cfg.sim_config = {"Set_G_acc": chrono.ChVectorD(0, 0, 0)}
 cfg.time_step = 0.005
 cfg.time_sim = 3
@@ -84,4 +78,6 @@
 # Print result with visualisation
 rew_func = control_optimizer.create_reward_function(graph)
 rew_func(res[1], True)
-pass+pass
+res = control_optimizer.start_optimisation(graph)
+print(res)