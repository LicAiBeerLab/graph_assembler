--- conflicted
+++ resolved
@@ -1,261 +1,231 @@
-from node import BlockWrapper, Node, Rule, Grammar
-from node_render import *
-from pychrono import ChCoordsysD, ChVectorD, ChQuaternionD
-from pychrono import Q_ROTATE_Z_TO_Y, Q_ROTATE_Z_TO_X, \
-    Q_ROTATE_Y_TO_X, Q_ROTATE_Y_TO_Z, \
-    Q_ROTATE_X_TO_Y, Q_ROTATE_X_TO_Z
-import networkx as nx
-import matplotlib.pyplot as plt
-import pychrono as chrono
-<<<<<<< HEAD
-import control as ctrl
-import numpy as np
-=======
->>>>>>> af55f0b2
-
-# Define block types
-
-# Bodies
-link1 = BlockWrapper(ChronoBody, length=0.5)
-link2 = BlockWrapper(ChronoBody, length=0.2)
-
-flat1 = BlockWrapper(ChronoBody, width=0.4, length=0.1)
-flat2 = BlockWrapper(ChronoBody, width=0.7, length=0.1)
-
-u1 = BlockWrapper(ChronoBody, width=0.1, length=0.1)
-
-# Transforms
-RZX = ChCoordsysD(ChVectorD(0, 0, 0), Q_ROTATE_Z_TO_X)
-RZY = ChCoordsysD(ChVectorD(0, 0, 0), Q_ROTATE_Z_TO_Y)
-RXY = ChCoordsysD(ChVectorD(0, 0, 0), Q_ROTATE_X_TO_Y)
-
-MOVE_ZX_PLUS = ChCoordsysD(ChVectorD(0.3, 0, 0.3), ChQuaternionD(1, 0, 0, 0))
-MOVE_ZX_MINUS = ChCoordsysD(ChVectorD(-0.3, 0, -0.3), ChQuaternionD(1, 0, 0, 0))
-
-transform_rzx = BlockWrapper(ChronoTransform, RZX)
-transform_rzy = BlockWrapper(ChronoTransform, RZY)
-transform_rxy = BlockWrapper(ChronoTransform, RXY)
-transform_mzx_plus = BlockWrapper(ChronoTransform, MOVE_ZX_PLUS)
-transform_mzx_minus = BlockWrapper(ChronoTransform, MOVE_ZX_MINUS)
-
-<<<<<<< HEAD
-type_of_input = ChronoRevolveJoint.InputType.Torque
-# Joints
-revolve1 = BlockWrapper(ChronoRevolveJoint, ChronoRevolveJoint.Axis.Z,  type_of_input, stiffness = 11**-3, damping = 10)
-=======
-# Joints
-revolve1 = BlockWrapper(ChronoRevolveJoint)
->>>>>>> af55f0b2
-
-# Defines rules
-# Nodes
-ROOT = Node("ROOT")
-
-J1 = Node(label="J1", is_terminal=True, block_wrapper=revolve1)
-L1 = Node(label="L1", is_terminal=True, block_wrapper=link1)
-L2 = Node(label="L2", is_terminal=True, block_wrapper=link2)
-F1 = Node(label="F1", is_terminal=True, block_wrapper=flat1)
-F2 = Node(label="F2", is_terminal=True, block_wrapper=flat2)
-U1 = Node(label="U1", is_terminal=True, block_wrapper=u1)
-T1 = Node(label="T1", is_terminal=True, block_wrapper=transform_rzx)
-T2 = Node(label="T2", is_terminal=True, block_wrapper=transform_rzy)
-T3 = Node(label="T3", is_terminal=True, block_wrapper=transform_mzx_plus)
-T4 = Node(label="T4", is_terminal=True, block_wrapper=transform_mzx_minus)
-
-J = Node("J")
-L = Node("L")
-F = Node("F")
-M = Node("M")
-EF = Node("EF")
-EM = Node("EM")
-
-# Non terminal
-
-# Simple replace
-FlatCreate = Rule()
-rule_graph = nx.DiGraph()
-rule_graph.add_node(0, Node=F)
-FlatCreate.id_node_connect_child = 0
-FlatCreate.id_node_connect_parent = 0
-FlatCreate.graph_insert = rule_graph
-FlatCreate.replaced_node = ROOT
-
-Mount = Rule()
-rule_graph = nx.DiGraph()
-rule_graph.add_node(0, Node=F)
-rule_graph.add_node(1, Node=M)
-rule_graph.add_node(2, Node=EM)
-rule_graph.add_edge(0, 1)
-rule_graph.add_edge(1, 2)
-Mount.id_node_connect_child = 0
-Mount.id_node_connect_parent = 2
-Mount.graph_insert = rule_graph
-Mount.replaced_node = F
-
-MountAdd = Rule()
-rule_graph = nx.DiGraph()
-rule_graph.add_node(0, Node=M)
-rule_graph.add_node(1, Node=EM)
-rule_graph.add_edge(0, 1)
-MountAdd.id_node_connect_child = 1
-MountAdd.id_node_connect_parent = 0
-MountAdd.graph_insert = rule_graph
-MountAdd.replaced_node = M
-
-FingerUpper = Rule()
-rule_graph = nx.DiGraph()
-rule_graph.add_node(0, Node=J)
-rule_graph.add_node(1, Node=L)
-rule_graph.add_node(2, Node=EM)
-rule_graph.add_edge(0, 1)
-rule_graph.add_edge(1, 2)
-FingerUpper.id_node_connect_child = 2
-FingerUpper.id_node_connect_parent = 0
-FingerUpper.graph_insert = rule_graph
-FingerUpper.replaced_node = EM
-
-# Terminal
-TerminalFlat = Rule()
-rule_graph = nx.DiGraph()
-rule_graph.add_node(0, Node=F1)
-TerminalFlat.id_node_connect_child = 0
-TerminalFlat.id_node_connect_parent = 0
-TerminalFlat.graph_insert = rule_graph
-TerminalFlat.replaced_node = F
-
-TerminalL1 = Rule()
-rule_graph = nx.DiGraph()
-rule_graph.add_node(0, Node=L1)
-TerminalL1.id_node_connect_child = 0
-TerminalL1.id_node_connect_parent = 0
-TerminalL1.graph_insert = rule_graph
-TerminalL1.replaced_node = L
-
-TerminalTransformR = Rule()
-rule_graph = nx.DiGraph()
-rule_graph.add_node(0, Node=T3)
-TerminalTransformR.id_node_connect_child = 0
-TerminalTransformR.id_node_connect_parent = 0
-TerminalTransformR.graph_insert = rule_graph
-TerminalTransformR.replaced_node = M
-
-TerminalTransformL = Rule()
-rule_graph = nx.DiGraph()
-rule_graph.add_node(0, Node=T4)
-TerminalTransformL.id_node_connect_child = 0
-TerminalTransformL.id_node_connect_parent = 0
-TerminalTransformL.graph_insert = rule_graph
-TerminalTransformL.replaced_node = M
-
-TerminalEndLimb = Rule()
-rule_graph = nx.DiGraph()
-rule_graph.add_node(0, Node=U1)
-TerminalEndLimb.id_node_connect_child = 0
-TerminalEndLimb.id_node_connect_parent = 0
-TerminalEndLimb.graph_insert = rule_graph
-TerminalEndLimb.replaced_node = EM
-
-TerminalJoint = Rule()
-rule_graph = nx.DiGraph()
-rule_graph.add_node(0, Node=J1)
-TerminalJoint.id_node_connect_child = 0
-TerminalJoint.id_node_connect_parent = 0
-TerminalJoint.graph_insert = rule_graph
-TerminalJoint.replaced_node = J
-
-
-G = Grammar()
-
-rule_action = [FlatCreate, Mount, Mount, FingerUpper, FingerUpper,
-               TerminalFlat, TerminalL1, TerminalL1, TerminalTransformR, TerminalTransformL, TerminalEndLimb,
-               TerminalEndLimb,
-               TerminalJoint, TerminalJoint]
-
-for i in rule_action:
-    G.apply_rule(i)
-
-mysystem = chrono.ChSystemNSC()
-<<<<<<< HEAD
-mysystem.Set_G_acc(chrono.ChVectorD(-9.8,0,0))
-=======
->>>>>>> af55f0b2
-wrapper_array = G.build_wrapper_array()
-
-
-blocks = []
-uniq_blocks = {}
-for wrap in wrapper_array:
-    block_line = []
-    for id, wrapper in wrap:
-        if not (id in uniq_blocks.keys()):
-            wrapper.builder = mysystem
-            block_buf = wrapper.create_block()
-            block_line.append(block_buf)
-            uniq_blocks[id] = block_buf
-        else:
-            block_buf = uniq_blocks[id]
-            block_line.append(block_buf)
-    blocks.append(block_line)
-
-for line in blocks:
-    build_branch(line)
-blocks[0][0].body.SetBodyFixed(True)
-
-<<<<<<< HEAD
-
-def sine(x, amp, omg, off = 0):
-    return amp*np.sin(omg*x + off)
-# Create simulation loop
-des_points_1 = np.array([0, -0.3, 0.3, -0.2, 0.4])
-des_points_2 = np.array([-0.5, -0.6, -0.6, -0.7, -0.8])
-time_pos = np.array([[0.5, 1, 1.25, 1.5, 2],
-                    [0, -0.3, 0.3, -0.2, 0.4]])
-
-pid_track = ctrl.ChControllerPID(blocks[0][2] ,50.,5.,1.)
-#pid_track.set_des_positions_interval(des_points_1,(0.5,2))
-#pid_track.set_des_time_positions(time_pos)
-pid_track.set_function_trajectory(sine, amp=0.1, omg = 10)
-
-print(list(ctrl.get_controllable_joints(blocks)))
-=======
-# Create simulation loop
->>>>>>> af55f0b2
-
-vis = chronoirr.ChVisualSystemIrrlicht()
-vis.AttachSystem(mysystem)
-vis.SetWindowSize(1024,768)
-vis.SetWindowTitle('Custom contact demo')
-vis.Initialize()
-vis.AddCamera(chrono.ChVectorD(8, 8, -6))
-vis.AddTypicalLights()
-
-<<<<<<< HEAD
-
-=======
->>>>>>> af55f0b2
-plt.figure()
-nx.draw_networkx(G, pos=nx.kamada_kawai_layout(G, dim=2), node_size=800,
-                 labels={n: G.nodes[n]["Node"].label for n in G})
-plt.figure()
-nx.draw_networkx(G, pos=nx.kamada_kawai_layout(G, dim=2), node_size=800)
-plt.show()
-
-<<<<<<< HEAD
-
-=======
->>>>>>> af55f0b2
-while vis.Run():
-    mysystem.Update()
-    mysystem.DoStepDynamics(5e-3)
-    vis.BeginScene(True, True, chrono.ChColor(0.2, 0.2, 0.3))
-    vis.Render()
-<<<<<<< HEAD
-
-    if mysystem.GetChTime() > 6:
-        pid_track.set_des_positions_interval(des_points_2,(6,10))
-    
-    vis.EndScene()
-=======
-    
-    vis.EndScene()
->>>>>>> af55f0b2
+from node import BlockWrapper, Node, Rule, Grammar
+from node_render import *
+from pychrono import ChCoordsysD, ChVectorD, ChQuaternionD
+from pychrono import Q_ROTATE_Z_TO_Y, Q_ROTATE_Z_TO_X, \
+    Q_ROTATE_Y_TO_X, Q_ROTATE_Y_TO_Z, \
+    Q_ROTATE_X_TO_Y, Q_ROTATE_X_TO_Z
+import networkx as nx
+import matplotlib.pyplot as plt
+import pychrono as chrono
+import control as ctrl
+import numpy as np
+
+
+# Define block types
+
+# Bodies
+link1 = BlockWrapper(ChronoBody, length=0.5)
+link2 = BlockWrapper(ChronoBody, length=0.2)
+
+flat1 = BlockWrapper(ChronoBody, width=0.4, length=0.1)
+flat2 = BlockWrapper(ChronoBody, width=0.7, length=0.1)
+
+u1 = BlockWrapper(ChronoBody, width=0.1, length=0.1)
+
+# Transforms
+RZX = ChCoordsysD(ChVectorD(0, 0, 0), Q_ROTATE_Z_TO_X)
+RZY = ChCoordsysD(ChVectorD(0, 0, 0), Q_ROTATE_Z_TO_Y)
+RXY = ChCoordsysD(ChVectorD(0, 0, 0), Q_ROTATE_X_TO_Y)
+
+MOVE_ZX_PLUS = ChCoordsysD(ChVectorD(0.3, 0, 0.3), ChQuaternionD(1, 0, 0, 0))
+MOVE_ZX_MINUS = ChCoordsysD(ChVectorD(-0.3, 0, -0.3), ChQuaternionD(1, 0, 0, 0))
+
+transform_rzx = BlockWrapper(ChronoTransform, RZX)
+transform_rzy = BlockWrapper(ChronoTransform, RZY)
+transform_rxy = BlockWrapper(ChronoTransform, RXY)
+transform_mzx_plus = BlockWrapper(ChronoTransform, MOVE_ZX_PLUS)
+transform_mzx_minus = BlockWrapper(ChronoTransform, MOVE_ZX_MINUS)
+
+type_of_input = ChronoRevolveJoint.InputType.Torque
+# Joints
+revolve1 = BlockWrapper(ChronoRevolveJoint, ChronoRevolveJoint.Axis.Z,  type_of_input, stiffness = 11**-3, damping = 10)
+
+# Defines rules
+# Nodes
+ROOT = Node("ROOT")
+
+J1 = Node(label="J1", is_terminal=True, block_wrapper=revolve1)
+L1 = Node(label="L1", is_terminal=True, block_wrapper=link1)
+L2 = Node(label="L2", is_terminal=True, block_wrapper=link2)
+F1 = Node(label="F1", is_terminal=True, block_wrapper=flat1)
+F2 = Node(label="F2", is_terminal=True, block_wrapper=flat2)
+U1 = Node(label="U1", is_terminal=True, block_wrapper=u1)
+T1 = Node(label="T1", is_terminal=True, block_wrapper=transform_rzx)
+T2 = Node(label="T2", is_terminal=True, block_wrapper=transform_rzy)
+T3 = Node(label="T3", is_terminal=True, block_wrapper=transform_mzx_plus)
+T4 = Node(label="T4", is_terminal=True, block_wrapper=transform_mzx_minus)
+
+J = Node("J")
+L = Node("L")
+F = Node("F")
+M = Node("M")
+EF = Node("EF")
+EM = Node("EM")
+
+# Non terminal
+
+# Simple replace
+FlatCreate = Rule()
+rule_graph = nx.DiGraph()
+rule_graph.add_node(0, Node=F)
+FlatCreate.id_node_connect_child = 0
+FlatCreate.id_node_connect_parent = 0
+FlatCreate.graph_insert = rule_graph
+FlatCreate.replaced_node = ROOT
+
+Mount = Rule()
+rule_graph = nx.DiGraph()
+rule_graph.add_node(0, Node=F)
+rule_graph.add_node(1, Node=M)
+rule_graph.add_node(2, Node=EM)
+rule_graph.add_edge(0, 1)
+rule_graph.add_edge(1, 2)
+Mount.id_node_connect_child = 0
+Mount.id_node_connect_parent = 2
+Mount.graph_insert = rule_graph
+Mount.replaced_node = F
+
+MountAdd = Rule()
+rule_graph = nx.DiGraph()
+rule_graph.add_node(0, Node=M)
+rule_graph.add_node(1, Node=EM)
+rule_graph.add_edge(0, 1)
+MountAdd.id_node_connect_child = 1
+MountAdd.id_node_connect_parent = 0
+MountAdd.graph_insert = rule_graph
+MountAdd.replaced_node = M
+
+FingerUpper = Rule()
+rule_graph = nx.DiGraph()
+rule_graph.add_node(0, Node=J)
+rule_graph.add_node(1, Node=L)
+rule_graph.add_node(2, Node=EM)
+rule_graph.add_edge(0, 1)
+rule_graph.add_edge(1, 2)
+FingerUpper.id_node_connect_child = 2
+FingerUpper.id_node_connect_parent = 0
+FingerUpper.graph_insert = rule_graph
+FingerUpper.replaced_node = EM
+
+# Terminal
+TerminalFlat = Rule()
+rule_graph = nx.DiGraph()
+rule_graph.add_node(0, Node=F1)
+TerminalFlat.id_node_connect_child = 0
+TerminalFlat.id_node_connect_parent = 0
+TerminalFlat.graph_insert = rule_graph
+TerminalFlat.replaced_node = F
+
+TerminalL1 = Rule()
+rule_graph = nx.DiGraph()
+rule_graph.add_node(0, Node=L1)
+TerminalL1.id_node_connect_child = 0
+TerminalL1.id_node_connect_parent = 0
+TerminalL1.graph_insert = rule_graph
+TerminalL1.replaced_node = L
+
+TerminalTransformR = Rule()
+rule_graph = nx.DiGraph()
+rule_graph.add_node(0, Node=T3)
+TerminalTransformR.id_node_connect_child = 0
+TerminalTransformR.id_node_connect_parent = 0
+TerminalTransformR.graph_insert = rule_graph
+TerminalTransformR.replaced_node = M
+
+TerminalTransformL = Rule()
+rule_graph = nx.DiGraph()
+rule_graph.add_node(0, Node=T4)
+TerminalTransformL.id_node_connect_child = 0
+TerminalTransformL.id_node_connect_parent = 0
+TerminalTransformL.graph_insert = rule_graph
+TerminalTransformL.replaced_node = M
+
+TerminalEndLimb = Rule()
+rule_graph = nx.DiGraph()
+rule_graph.add_node(0, Node=U1)
+TerminalEndLimb.id_node_connect_child = 0
+TerminalEndLimb.id_node_connect_parent = 0
+TerminalEndLimb.graph_insert = rule_graph
+TerminalEndLimb.replaced_node = EM
+
+TerminalJoint = Rule()
+rule_graph = nx.DiGraph()
+rule_graph.add_node(0, Node=J1)
+TerminalJoint.id_node_connect_child = 0
+TerminalJoint.id_node_connect_parent = 0
+TerminalJoint.graph_insert = rule_graph
+TerminalJoint.replaced_node = J
+
+
+G = Grammar()
+
+rule_action = [FlatCreate, Mount, Mount, FingerUpper, FingerUpper,
+               TerminalFlat, TerminalL1, TerminalL1, TerminalTransformR, TerminalTransformL, TerminalEndLimb,
+               TerminalEndLimb,
+               TerminalJoint, TerminalJoint]
+
+for i in rule_action:
+    G.apply_rule(i)
+
+mysystem = chrono.ChSystemNSC()
+mysystem.Set_G_acc(chrono.ChVectorD(-9.8,0,0))
+wrapper_array = G.build_wrapper_array()
+
+
+blocks = []
+uniq_blocks = {}
+for wrap in wrapper_array:
+    block_line = []
+    for id, wrapper in wrap:
+        if not (id in uniq_blocks.keys()):
+            wrapper.builder = mysystem
+            block_buf = wrapper.create_block()
+            block_line.append(block_buf)
+            uniq_blocks[id] = block_buf
+        else:
+            block_buf = uniq_blocks[id]
+            block_line.append(block_buf)
+    blocks.append(block_line)
+
+for line in blocks:
+    build_branch(line)
+blocks[0][0].body.SetBodyFixed(True)
+
+def sine(x, amp, omg, off = 0):
+    return amp*np.sin(omg*x + off)
+# Create simulation loop
+des_points_1 = np.array([0, -0.3, 0.3, -0.2, 0.4])
+des_points_2 = np.array([-0.5, -0.6, -0.6, -0.7, -0.8])
+time_pos = np.array([[0.5, 1, 1.25, 1.5, 2],
+                    [0, -0.3, 0.3, -0.2, 0.4]])
+
+pid_track = ctrl.ChControllerPID(blocks[0][2] ,50.,5.,1.)
+#pid_track.set_des_positions_interval(des_points_1,(0.5,2))
+#pid_track.set_des_time_positions(time_pos)
+pid_track.set_function_trajectory(sine, amp=0.1, omg = 10)
+
+print(list(ctrl.get_controllable_joints(blocks)))
+
+# Create simulation loop
+
+vis = chronoirr.ChVisualSystemIrrlicht()
+vis.AttachSystem(mysystem)
+vis.SetWindowSize(1024,768)
+vis.SetWindowTitle('Custom contact demo')
+vis.Initialize()
+vis.AddCamera(chrono.ChVectorD(8, 8, -6))
+vis.AddTypicalLights()
+
+plt.figure()
+nx.draw_networkx(G, pos=nx.kamada_kawai_layout(G, dim=2), node_size=800,
+                 labels={n: G.nodes[n]["Node"].label for n in G})
+plt.figure()
+nx.draw_networkx(G, pos=nx.kamada_kawai_layout(G, dim=2), node_size=800)
+plt.show()
+
+while vis.Run():
+    mysystem.Update()
+    mysystem.DoStepDynamics(5e-3)
+    vis.BeginScene(True, True, chrono.ChColor(0.2, 0.2, 0.3))
+    vis.Render()
+    vis.EndScene()