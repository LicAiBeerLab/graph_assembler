--- conflicted
+++ resolved
@@ -1,20 +1,12 @@
-<<<<<<< HEAD
-from time import sleep
-from numpy import ndarray
-from rostok.graph_grammar.node import *
-from rostok.graph_grammar.rule_vocabulary import RuleVocabulary
-=======
 from copy import deepcopy
 
 from matplotlib import pyplot as plt
 import networkx as nx
->>>>>>> 60c78f9e
 from rostok.graph_generators.graph_reward import Reward
 from rostok.graph_grammar.node import GraphGrammar, Rule
 from rostok.graph_grammar.rule_vocabulary import RuleVocabulary
 from rostok.trajectory_optimizer.control_optimizer import ControlOptimizer
 from rostok.utils.states import RobotState
-
 
 def plot_graph(graph):
     plt.figure()
@@ -214,18 +206,10 @@
             Defaults to 20.
         """
         super().__init__(initilize_graph, None, max_numbers_rules_non_terminal)
-<<<<<<< HEAD
-        self._actions = rule_vocabulary
-        self.state: RobotState = RobotState(rule_vocabulary)
-        self.movments_trajectory = None
-        self.step_counter = 0
-        MCTSReporter.get_instance().rule_vocabulary = rule_vocabulary
-=======
         self.actions: RuleVocabulary = graph_vocabulary
         self.optimizer = optimizer
         self.state: RobotState = RobotState(graph_vocabulary)
         self.movments_trajectory = None
->>>>>>> 60c78f9e
 
     def getPossibleActions(self):
         """Getter possible actions for current state
@@ -240,35 +224,9 @@
         return list(possible_actions)
 
     def getReward(self):
-<<<<<<< HEAD
-        reporter = MCTSReporter.get_instance()
-        report = reporter.check_graph(self.graph)
-        # plot_graph(self.graph)
-        if report[0]:
-            self.reward = report[1]
-            self.movments_trajectory = report[2]
-            reporter.add_reward(self.state, self.reward, self.movments_trajectory)
-            print('seen reward:', self.reward)
-            return self.reward
-
-        result_optimizer = self.optimizer.start_optimisation_pickup(self.graph)
-        self.reward = -result_optimizer[0]
-        self.movments_trajectory = result_optimizer[1]
-        reporter.add_graph(self.graph, self.reward, self.movments_trajectory)
-        # if isinstance(self.movments_trajectory, ndarray):
-        #     control = list(deepcopy(self.movments_trajectory))
-        # else:
-        #     control = deepcopy(self.movments_trajectory)
-        reporter.add_reward(self.state, self.reward, self.movments_trajectory)
-
-        if reporter.best_simulated_state is None or self.reward > reporter.best_simulated_state.reward:
-            reporter.set_best_state(self.state, self.reward, self.movments_trajectory)
-
-=======
         result_optimizer = self.optimizer.start_optimisation(self.graph)
         self.reward = -result_optimizer[0]
         self.movments_trajectory = result_optimizer[1]
->>>>>>> 60c78f9e
         print(self.reward)
         return self.reward
 
@@ -291,53 +249,6 @@
             new_state.counter_action += 1
         return new_state
 
-<<<<<<< HEAD
-    def set_control_optimizer(self, control_optimizer: ControlOptimizer):
-        self.optimizer = control_optimizer
-
-    def step(self, action: RuleAction, render=False):
-        """Move current environment to new state
-
-        Args:
-            action (RuleAction): Action is take
-            render (bool): Turn on render each step. Defaults to False.
-
-        Returns:
-            bool, GraphGrammar: Return state of graph. If it is terminal then finish generate
-            graph and new state graph.
-        """
-        rule_action = action.get_rule
-        rule_dict = self._actions.rule_dict
-        rule_name = list(rule_dict.keys())[list(rule_dict.values()).index(rule_action)]
-
-        new_state = self.takeAction(action)
-        self.graph = new_state.graph
-        self.reward = new_state.reward
-        self.counter_action = new_state.counter_action
-        self.movments_trajectory = new_state.movments_trajectory
-        self.state = new_state.state
-        self.step_counter += 1
-        reporter = MCTSReporter.get_instance()
-        reporter.make_step(rule_name, self.step_counter)
-        done = new_state.isTerminal()
-
-        if render:
-            plt.figure()
-            nx.draw_networkx(self.graph,
-                             pos=nx.kamada_kawai_layout(self.graph, dim=2),
-                             node_size=800,
-                             labels={n: self.graph.nodes[n]["Node"].label for n in self.graph})
-            plt.show()
-        path = None
-        if done:
-            main_reward = self.getReward()
-            main_control = self.movments_trajectory
-            reporter.set_main_optimized_state(reporter.main_state, main_reward, main_control)
-
-        return done, self.graph, self.movments_trajectory, path
-
-=======
->>>>>>> 60c78f9e
     def __deepcopy__(self, memo):
         cls = self.__class__
         result = cls.__new__(cls)
