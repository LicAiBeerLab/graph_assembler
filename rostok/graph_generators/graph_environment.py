from numpy import ndarray
from rostok.graph_grammar.node import *
from rostok.graph_grammar.rule_vocabulary import RuleVocabulary
from rostok.graph_generators.graph_reward import Reward
from rostok.trajectory_optimizer.control_optimizer import ControlOptimizer
from rostok.utils.result_saver import MCTSReporter, RobotState
from rostok.utils.result_saver import MCTSReporter



def rule_is_terminal(rule: Rule):
    """Function finding non terminal rules

    Args:
        rule (Rule): Input rule to checking

    Returns:
        int: amount of terminal nodes in rule
    """
    terminal_rule = [node[1]["Node"].is_terminal for node in rule.graph_insert.nodes.items()]
    return sum(terminal_rule)


class RuleAction:

    def __init__(self, rule):
        """Class action like rule grammar

        Args:
            rule (Rule): The rule defines action
        """
        self.__rule = rule

    @property
    def get_rule(self):
        return self.__rule

    def get_replaced_node(self):
        return self.__rule.replaced_node

    def is_terminal(self):
        return self.__rule.is_terminal

    # For this algorithm need override hash method

    def __hash__(self):
        return hash(self.__rule)

    def __eq__(self, __o) -> bool:
        if isinstance(__o, RuleAction):
            return self.__rule == __o.get_rule
        return False


class GraphEnvironment():

    def __init__(self, initilize_graph, rules, max_numbers_rules_non_terminal=20):
        """Class of "environment" of graph grammar

        Args:
            initilize_graph (GraphGrammar): Initial state of the graph
            rules (list[Rule]): List of rules
            max_numbers_rules_non_terminal (int): Max amount of non-terminal rules. Defaults to 20.
        """
        self.init_graph = deepcopy(initilize_graph)
        self.graph = deepcopy(initilize_graph)
        self._actions = [RuleAction(r) for r in rules] if rules is not None else None
        self.max_actions_not_terminal = max_numbers_rules_non_terminal
        self.current_player = 1
        self.reward = 0
        self.counter_action = 0

    # Need override for mcts libary

    def getCurrentPlayer(self):
        return self.current_player

    def getPossibleActions(self):
        """Getter possible actions for current state
        """

        def filter_exist_node(action):
            out = False
            flags_max_actions = self.counter_action >= self.max_actions_not_terminal
            if action.get_replaced_node().label == node:
                if action.is_terminal():
                    out = True
                if not flags_max_actions:
                    out = True

            return out

        label_nodes = {node[1]["Node"].label for node in self.graph.nodes.items()}
        possible_actions = []
        for node in label_nodes:
            possible_actions += set(filter(filter_exist_node, self._actions))

        return possible_actions

    def takeAction(self, action):
        """Take action and return new state environment

        Args:
            action (RuleAction): Action to take

        Returns:
            GraphEnvironment: New state environment after action taken
        """
        rule_action = action.get_rule
        new_state = deepcopy(self)
        new_state.graph.apply_rule(rule_action)
        if not action.is_terminal():
            new_state.counter_action += 1
        return new_state

    def isTerminal(self):
        """Condition on terminal graph

        Returns:
            bool: State graph is terminal
        """
        terminal_nodes = [node[1]["Node"].is_terminal for node in self.graph.nodes.items()]
        return sum(terminal_nodes) == len(terminal_nodes)

    # getter reward

    def getReward(self):
        """Reward in number (3) of nodes graph mechanism

        Returns:
            float: Reward of terminal state graph
        """
        nodes = [node[1]["Node"] for node in self.graph.nodes.items()]
        self.reward = 10 if len(nodes) == 4 else 0
        return self.reward

    def step(self, action: RuleAction, render=False):
        """Move current environment to new state

        Args:
            action (RuleAction): Action is take
            render (bool): Turn on render each step. Defaults to False.

        Returns:
            bool, GraphGrammar: Return state of graph. If it is terminal then finish generate graph
            and new state graph.
        """
        new_state = self.takeAction(action)
        self.graph = new_state.graph
        self.reward = new_state.reward
        self.counter_action = new_state.counter_action
        done = new_state.isTerminal()

        if render:
            plt.figure()
            nx.draw_networkx(self.graph,
                             pos=nx.kamada_kawai_layout(self.graph, dim=2),
                             node_size=800,
                             labels={n: self.graph.nodes[n]["Node"].label for n in self.graph})
            plt.show()
        return done, self.graph

    def reset(self, new_rules=None):
        """Reset environment (experimental version)

        Args:
            new_rules (list[Rule]): Replace on new rules. Defaults to None.
        """
        self.graph = self.init_graph
        self.reward = 0
        self.counter_action = 0
        if new_rules:
            self._actions = [RuleAction(r) for r in new_rules]

    def __eq__(self, __o) -> bool:
        if isinstance(__o, GraphEnvironment):
            is_graph_eq = __o.graph == self.graph
            return is_graph_eq
        return False


class GraphVocabularyEnvironment(GraphEnvironment):

    def __init__(self,
                 initilize_graph: GraphGrammar,
                 rule_vocabulary: RuleVocabulary,
                 max_numbers_rules_non_terminal=20):
        """Subclass graph environment on rule vocabulary instead rules and with real reward on
        simulation and control optimizing

        Args:
            initilize_graph (GraphGrammar): Initial state of the graph
            rule_vocabulary (RuleVocabulary): Object of the rule vocabulary for manipulation on
            graph
            max_numbers_rules_non_terminal (int): Max amount of non-terminal rules.
            Defaults to 20.
        """
        super().__init__(initilize_graph, None, max_numbers_rules_non_terminal)
        self._actions = rule_vocabulary
        self.state: RobotState = RobotState(rule_vocabulary)
        self.movments_trajectory = None
        self.step_counter = 0
        MCTSReporter.get_instance().rule_vocabulary = rule_vocabulary

    def getPossibleActions(self):
        """Getter possible actions for current state
        """
        if self.counter_action <= self.max_actions_not_terminal:
            possible_rules_name = self._actions.get_list_of_applicable_rules(self.graph)
        else:
            possible_rules_name = self._actions.get_list_of_applicable_terminal_rules(self.graph)

        possible_rules = [self._actions.rule_dict[str_rule] for str_rule in possible_rules_name]
        possible_actions = set(RuleAction(rule) for rule in possible_rules)
        return list(possible_actions)

    def getReward(self):
        reporter = MCTSReporter.get_instance()
        report = reporter.check_graph(self.graph)
        if report[0]:
            self.reward = report[1]
            self.movments_trajectory = report[2]
            reporter.add_reward(self.state, self.reward, self.movments_trajectory)
            print('seen reward:', self.reward)
            return self.reward

<<<<<<< HEAD
        result_optimizer = self.optimizer.start_optimisation_pickup(self.graph)
        self.reward = -result_optimizer[0]
=======
        result_optimizer = self.optimizer.start_optimisation(self.graph)
        self.reward = - result_optimizer[0]
>>>>>>> a5848f81
        self.movments_trajectory = result_optimizer[1]
        reporter.add_graph(self.graph, self.reward, self.movments_trajectory)
        # if isinstance(self.movments_trajectory, ndarray):
        #     control = list(deepcopy(self.movments_trajectory))
        # else:
        #     control = deepcopy(self.movments_trajectory)
        reporter.add_reward(self.state, self.reward, self.movments_trajectory)
        if self.reward > reporter.best_simulated_state.reward:
            reporter.set_best_state(self.state, self.reward, self.movments_trajectory)

        print(self.reward)
        return self.reward

    def takeAction(self, action):
        """Take action and return new state environment

        Args:
            action (RuleAction): Action to take

        Returns:
            GraphEnvironment: New state environment after action taken
        """
        rule_action = action.get_rule
        rule_dict = self._actions.rule_dict
        rule_name = list(rule_dict.keys())[list(rule_dict.values()).index(rule_action)]
        new_state = deepcopy(self)
        new_state.state.add_rule(rule_name)
        new_state.graph.apply_rule(rule_action)
        new_state.optimizer = self.optimizer
        if not action.is_terminal():
            new_state.counter_action += 1
        return new_state

    def set_control_optimizer(self, control_optimizer: ControlOptimizer):
        self.optimizer = control_optimizer

    def step(self, action: RuleAction, render=False):
        """Move current environment to new state

        Args:
            action (RuleAction): Action is take
            render (bool): Turn on render each step. Defaults to False.

        Returns:
            bool, GraphGrammar: Return state of graph. If it is terminal then finish generate
            graph and new state graph.
        """
        rule_action = action.get_rule
        rule_dict = self._actions.rule_dict
        rule_name = list(rule_dict.keys())[list(rule_dict.values()).index(rule_action)]

        new_state = self.takeAction(action)
        self.graph = new_state.graph
        self.reward = new_state.reward
        self.counter_action = new_state.counter_action
        self.movments_trajectory = new_state.movments_trajectory
        self.state = new_state.state
        self.step_counter += 1
        reporter = MCTSReporter.get_instance()
        reporter.make_step(rule_name, self.step_counter)
        done = new_state.isTerminal()

        if render:
            plt.figure()
            nx.draw_networkx(self.graph,
                             pos=nx.kamada_kawai_layout(self.graph, dim=2),
                             node_size=800,
                             labels={n: self.graph.nodes[n]["Node"].label for n in self.graph})
            plt.show()
        path = None
        if done:
            main_reward = self.getReward()
            main_control = self.movments_trajectory
            reporter.set_main_optimized_state(reporter.main_state,main_reward, main_control)

        return done, self.graph

    def __deepcopy__(self, memo):
        cls = self.__class__
        result = cls.__new__(cls)
        memo[id(self)] = result
        for k, v in self.__dict__.items():
            if k != "optimizer":
                setattr(result, k, deepcopy(v, memo))
        return result


class GraphStubsEnvironment(GraphEnvironment):

    def __init__(self, initilize_graph, rules, max_numbers_rules_non_terminal=20):
        """Subclass graph environment for testing on stubs reward

        Args:
            initilize_graph (GraphGrammar): Initial state of the graph
            rules (list[Rule]): List of rules
            max_numbers_rules_non_terminal (int): Max amount of non-terminal rules. Defaults to 20.
        """
        super().__init__(initilize_graph, rules, max_numbers_rules_non_terminal)
        self.map_nodes_reward = {}

    def set_node_rewards(self, map_of_reward: map, func_reward: Reward.complex):
        self.map_nodes_reward = map_of_reward
        self.function_reward = func_reward

    def getReward(self):
        reward = self.function_reward(self.graph, self.map_nodes_reward)
        self.reward = reward
        return self.reward
<|MERGE_RESOLUTION|>--- conflicted
+++ resolved
@@ -224,13 +224,8 @@
             print('seen reward:', self.reward)
             return self.reward
 
-<<<<<<< HEAD
         result_optimizer = self.optimizer.start_optimisation_pickup(self.graph)
         self.reward = -result_optimizer[0]
-=======
-        result_optimizer = self.optimizer.start_optimisation(self.graph)
-        self.reward = - result_optimizer[0]
->>>>>>> a5848f81
         self.movments_trajectory = result_optimizer[1]
         reporter.add_graph(self.graph, self.reward, self.movments_trajectory)
         # if isinstance(self.movments_trajectory, ndarray):
