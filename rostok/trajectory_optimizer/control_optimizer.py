--- conflicted
+++ resolved
@@ -597,11 +597,7 @@
         with Pool(processes=cpus) as pool:
             for out in pool.imap(self._parallel_reward_with_parameters, input_dates, chunksize=3):
                 parallel_results.append(out)
-<<<<<<< HEAD
-
-=======
         """        
->>>>>>> a7e81e72
         result_group_object = {sim_scen[0].grasp_object_callback: [] for sim_scen in self.simulation_scenario}
         for results in parallel_results:
             obj = results[1].grasp_object_callback
