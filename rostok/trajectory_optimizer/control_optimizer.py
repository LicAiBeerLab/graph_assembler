<<<<<<< HEAD
from abc import abstractmethod
import numpy as np
=======
from abc import ABC, abstractmethod
>>>>>>> 43741c43

from scipy.optimize import direct, dual_annealing, shgo

from rostok.criterion.criterion_calculation import SimulationReward
from rostok.graph_grammar.node import GraphGrammar
from rostok.graph_grammar.node_block_typing import get_joint_vector_from_graph
from enum import Enum
from rostok.trajectory_optimizer.trajectory_generator import linear_control, joint_root_paths, tendon_like_control


class GraphRewardCalculator:

    def __init__(self):
        pass

    @abstractmethod
    def calculate_reward(self, graph: GraphGrammar):
        pass
    
    @abstractmethod
    def print_log(self):
        pass


class CalculatorWithConstTorqueOptimization(GraphRewardCalculator):

    def __init__(self,
                 simulation_control,
                 rewarder: SimulationReward,
                 optimization_bounds=(0, 15),
                 optimization_limit=10):
        self.simulation_control = simulation_control
        self.rewarder: SimulationReward = rewarder
        self.bounds = optimization_bounds
        self.limit = optimization_limit

    def simulate_with_control_parameters(self, data, graph):
        return self.simulation_control.run_simulation(graph, data)

    def calculate_reward(self, graph: GraphGrammar):

        def reward_with_parameters(parameters):
            parameters = parameters.round(3)
            data = {"initial_value": parameters}
            sim_output = self.simulate_with_control_parameters(data, graph)
            reward = self.rewarder.calculate_reward(sim_output)
            return -reward

        n_joints = len(get_joint_vector_from_graph(graph))
        if n_joints == 0:
            return (0, [])
        multi_bound = []
        for _ in range(n_joints):
            multi_bound.append(self.bounds)

        result = self.run_optimization(reward_with_parameters, multi_bound)
        return (-result.fun, result.x)

    @abstractmethod
    def run_optimization(self, callback, multi_bound):
        pass


class CalculatorWithOptimizationDirect(CalculatorWithConstTorqueOptimization):

    def run_optimization(self, callback, multi_bound):
        result = direct(callback, multi_bound, maxiter=self.limit)
        return result


class CalculatorWithOptimizationDualAnnealing(CalculatorWithConstTorqueOptimization):

    def run_optimization(self, callback, multi_bound):
        result = dual_annealing(callback, multi_bound, maxiter=self.limit)
        return result


class CalculatorWithGraphOptimization(GraphRewardCalculator):

    def __init__(self, simulation_control, rewarder: SimulationReward, torque_dict):
        self.simulation_control = simulation_control
        self.rewarder: SimulationReward = rewarder
        self.torque_dict = torque_dict

    def build_control_from_graph(self, graph: GraphGrammar):
        joints = get_joint_vector_from_graph(graph)
        control_sequence = []
        for idx in joints:
            node = graph.get_node_by_id(idx)
            control_sequence.append(self.torque_dict[node])
        return control_sequence

    def calculate_reward(self, graph: GraphGrammar):

        n_joints = get_joint_vector_from_graph(graph)
        if n_joints == 0:
            return (0, [])
        control_sequence = self.build_control_from_graph(graph)
        data = {"initial_value": control_sequence}
        simulation_output = self.simulation_control.run_simulation(graph, data)
        reward = self.rewarder.calculate_reward(simulation_output)
        return (reward, control_sequence)


class OptimizationParametr(Enum):
    """Enum for select optimization value.
    Start means constant part of linear function, multiplier 
    means slope of line.
    """
    START = 1
    MULTIPLIER = 2


class ConstTorqueOptimizationBranchTemplate(GraphRewardCalculator):
    """A template class for constant torque optimization on branches of a graph.
    For use you need implement run_optimization and generate_control_value_on_branch.
    run_optimization for select optimizer.
    generate_control_value_on_branch for generate control.

    Args:
        GraphRewardCalculator: _description_
    """

    def __init__(self,
                 simulation_control,
                 rewarder: SimulationReward,
                 optimization_bounds=(0, 15),
                 optimization_limit=10,
                 select_optimisation_value=OptimizationParametr.START,
                 const_parameter=-0.5):
        self.simulation_control = simulation_control
        self.rewarder: SimulationReward = rewarder
        self.bounds = optimization_bounds
        self.limit = optimization_limit
        self.select_optimisation_value = select_optimisation_value
        self.const_parameter = const_parameter

    def simulate_with_control_parameters(self, data, graph):
        return self.simulation_control.run_simulation(graph, data)

    def extend_parameters_by_const(self, parameters: list[float]) -> list[tuple[float, float]]:
        """"Extends the control parameters list by adding the constant parameter

        Args:
            parameters (list[float]): 

        Raises:
            Exception: _description_

        Returns:
            list[tuple[float, float]]: 
        """

        select_index_order = {
            OptimizationParametr.START: [0, 1],
            OptimizationParametr.MULTIPLIER: [1, 0]
        }.get(self.select_optimisation_value)

        if select_index_order is None:
            raise Exception("Wrong select_optimisation_value")
        parameters_2d = []
        for param in parameters:
            buf = [0, 0]
            buf[select_index_order[0]] = param
            buf[select_index_order[1]] = self.const_parameter
            parameters_2d.append(tuple(buf))
        return parameters_2d

    def calculate_reward(self, graph: GraphGrammar):

        def reward_with_parameters(parameters):
            parameters_2d = self.extend_parameters_by_const(parameters)
            data = self.generate_control_value_on_branch(graph, parameters_2d)
            sim_output = self.simulate_with_control_parameters(data, graph)
            reward = self.rewarder.calculate_reward(sim_output)
            return -reward

        n_branches = len(joint_root_paths(graph))
        if n_branches == 0:
            return (0, [])
        multi_bound = []
        for _ in range(n_branches):
            multi_bound.append(self.bounds)

        result = self.run_optimization(reward_with_parameters, multi_bound)
        return (-result.fun, result.x)

    @abstractmethod
    def run_optimization(self, callback, multi_bound):
        pass

    @abstractmethod
    def generate_control_value_on_branch(self, graph: GraphGrammar,
                                         parameters_2d: list[tuple[float, float]]):
        pass


class ConstControlOptimizationDirect(ConstTorqueOptimizationBranchTemplate, ABC):
    """A template class for constant torque optimization on branches of a graph
    with direct optimization.  

    Args:
        ConstTorqueOptimizationBranchTemplate (_type_): _description_
    """

    def run_optimization(self, callback, multi_bound):
        result = direct(callback, multi_bound, maxiter=self.limit)
        return result


class LinearControlOptimizationDirect(ConstControlOptimizationDirect):

    def generate_control_value_on_branch(self, graph: GraphGrammar,
                                         parameters_2d: list[tuple[float, float]]):
        return linear_control(graph, parameters_2d)


class TendonLikeControlOptimization(ConstControlOptimizationDirect):

    def generate_control_value_on_branch(self, graph: GraphGrammar,
                                         parameters_2d: list[tuple[float, float]]):
        return tendon_like_control(graph, parameters_2d)
    

# ==================================
# Prototype Class MultiObject Search
# ==================================


# Prototype 1 - Idea 1 - list[BlueprintObject] - One Control to Grasp Them All
class ConstTorqueMultiOptimizationBranchTemplate(GraphRewardCalculator):
    """A template class for constant torque optimization on branches of a graph.
    For use you need implement run_optimization and generate_control_value_on_branch.
    run_optimization for select optimizer.
    generate_control_value_on_branch for generate control.

    Args:
        GraphRewardCalculator: _description_
    """

    def __init__(self,
                 simulation_control,
                 rewarder: SimulationReward,
                 optimization_bounds=(0, 15),
                 optimization_limit=10,
                 select_optimisation_value=OptimizationParametr.START,
                 const_parameter=-0.5,
                 object_weights = [1,1,1]):
        self.simulation_control = simulation_control
        self.rewarder: SimulationReward = rewarder
        self.bounds = optimization_bounds
        self.limit = optimization_limit
        self.select_optimisation_value = select_optimisation_value
        self.const_parameter = const_parameter
        self.object_weights = object_weights

    def simulate_with_control_parameters(self, data, graph, id_object = 0):
        return self.simulation_control.run_simulation(graph, data, id_object=id_object)

    def extend_parameters_by_const(self, parameters: list[float]) -> list[tuple[float, float]]:
        """"Extends the control parameters list by adding the constant parameter

        Args:
            parameters (list[float]): 

        Raises:
            Exception: _description_

        Returns:
            list[tuple[float, float]]: 
        """
        select_index_order = [0, 0]
        if self.select_optimisation_value == OptimizationParametr.START:
            select_index_order = [0, 1]
        elif self.select_optimisation_value == OptimizationParametr.MULTIPLIER:
            select_index_order = [1, 0]
        else:
            raise Exception("Wrong select_optimisation_value")

        parameters_2d = []
        for param in parameters:
            buf = [0, 0]
            buf[select_index_order[0]] = param
            buf[select_index_order[1]] = self.const_parameter
            parameters_2d.append(tuple(buf))
        return parameters_2d

    def calculate_reward(self, graph: GraphGrammar):

        def reward_with_parameters(parameters, id_object):
            parameters_2d = self.extend_parameters_by_const(parameters)
            data = self.generate_control_value_on_branch(graph, parameters_2d)
            sim_output = self.simulate_with_control_parameters(data, graph, id_object)
            

            reward = self.rewarder.calculate_reward(sim_output)
            print(id_object)
            return -reward

        n_branches = len(joint_root_paths(graph))
        if n_branches == 0:
            return (0, [])
        multi_bound = []
        for _ in range(n_branches):
            multi_bound.append(self.bounds)

        results = []
        for id in range(len(self.object_weights)):
            results.append(self.run_optimization(reward_with_parameters, multi_bound, (id,)))
        return results #(-result.fun, result.x)

    @abstractmethod
    def run_optimization(self, callback, multi_bound, args):
        pass

    @abstractmethod
    def generate_control_value_on_branch(self, graph: GraphGrammar,
                                         parameters_2d: list[tuple[float, float]]):
        pass


class LinearControlMultiOptimizationDirect(ConstTorqueMultiOptimizationBranchTemplate):

    def run_optimization(self, callback, multi_bound,args):
        result = direct(callback, multi_bound, maxiter=self.limit, args=args)
        return result

    def generate_control_value_on_branch(self, graph: GraphGrammar,
                                         parameters_2d: list[tuple[float, float]]):
        return linear_control(graph, parameters_2d)


class TendonLikeControlMultiOptimization(ConstTorqueMultiOptimizationBranchTemplate):

    def run_optimization(self, callback, multi_bound,args):
        result = direct(callback, multi_bound, maxiter=self.limit, args=args)
        return result

    def generate_control_value_on_branch(self, graph: GraphGrammar,
                                         parameters_2d: list[tuple[float, float]]):
        return tendon_like_control(graph, parameters_2d)<|MERGE_RESOLUTION|>--- conflicted
+++ resolved
@@ -1,9 +1,5 @@
-<<<<<<< HEAD
 from abc import abstractmethod
 import numpy as np
-=======
-from abc import ABC, abstractmethod
->>>>>>> 43741c43
 
 from scipy.optimize import direct, dual_annealing, shgo
 
@@ -344,4 +340,123 @@
 
     def generate_control_value_on_branch(self, graph: GraphGrammar,
                                          parameters_2d: list[tuple[float, float]]):
+        return tendon_like_control(graph, parameters_2d)
+    
+
+# ==================================
+# Prototype Class MultiObject Search
+# ==================================
+
+
+# Prototype 1 - Idea 1 - list[BlueprintObject] - One Control to Grasp Them All
+class ConstTorqueMultiOptimizationBranchTemplate(GraphRewardCalculator):
+    """A template class for constant torque optimization on branches of a graph.
+    For use you need implement run_optimization and generate_control_value_on_branch.
+    run_optimization for select optimizer.
+    generate_control_value_on_branch for generate control.
+
+    Args:
+        GraphRewardCalculator: _description_
+    """
+
+    def __init__(self,
+                 simulation_control,
+                 rewarder: SimulationReward,
+                 optimization_bounds=(0, 15),
+                 optimization_limit=10,
+                 select_optimisation_value=OptimizationParametr.START,
+                 const_parameter=-0.5,
+                 object_weights = [1,1,1]):
+        self.simulation_control = simulation_control
+        self.rewarder: SimulationReward = rewarder
+        self.bounds = optimization_bounds
+        self.limit = optimization_limit
+        self.select_optimisation_value = select_optimisation_value
+        self.const_parameter = const_parameter
+        self.object_weights = object_weights
+
+    def simulate_with_control_parameters(self, data, graph, id_object = 0):
+        return self.simulation_control.run_simulation(graph, data, id_object=id_object)
+
+    def extend_parameters_by_const(self, parameters: list[float]) -> list[tuple[float, float]]:
+        """"Extends the control parameters list by adding the constant parameter
+
+        Args:
+            parameters (list[float]): 
+
+        Raises:
+            Exception: _description_
+
+        Returns:
+            list[tuple[float, float]]: 
+        """
+        select_index_order = [0, 0]
+        if self.select_optimisation_value == OptimizationParametr.START:
+            select_index_order = [0, 1]
+        elif self.select_optimisation_value == OptimizationParametr.MULTIPLIER:
+            select_index_order = [1, 0]
+        else:
+            raise Exception("Wrong select_optimisation_value")
+
+        parameters_2d = []
+        for param in parameters:
+            buf = [0, 0]
+            buf[select_index_order[0]] = param
+            buf[select_index_order[1]] = self.const_parameter
+            parameters_2d.append(tuple(buf))
+        return parameters_2d
+
+    def calculate_reward(self, graph: GraphGrammar):
+
+        def reward_with_parameters(parameters, id_object):
+            parameters_2d = self.extend_parameters_by_const(parameters)
+            data = self.generate_control_value_on_branch(graph, parameters_2d)
+            sim_output = self.simulate_with_control_parameters(data, graph, id_object)
+            
+
+            reward = self.rewarder.calculate_reward(sim_output)
+            print(id_object)
+            return -reward
+
+        n_branches = len(joint_root_paths(graph))
+        if n_branches == 0:
+            return (0, [])
+        multi_bound = []
+        for _ in range(n_branches):
+            multi_bound.append(self.bounds)
+
+        results = []
+        for id in range(len(self.object_weights)):
+            results.append(self.run_optimization(reward_with_parameters, multi_bound, (id,)))
+        return results #(-result.fun, result.x)
+
+    @abstractmethod
+    def run_optimization(self, callback, multi_bound, args):
+        pass
+
+    @abstractmethod
+    def generate_control_value_on_branch(self, graph: GraphGrammar,
+                                         parameters_2d: list[tuple[float, float]]):
+        pass
+
+
+class LinearControlMultiOptimizationDirect(ConstTorqueMultiOptimizationBranchTemplate):
+
+    def run_optimization(self, callback, multi_bound,args):
+        result = direct(callback, multi_bound, maxiter=self.limit, args=args)
+        return result
+
+    def generate_control_value_on_branch(self, graph: GraphGrammar,
+                                         parameters_2d: list[tuple[float, float]]):
+        return linear_control(graph, parameters_2d)
+
+
+class TendonLikeControlMultiOptimization(ConstTorqueMultiOptimizationBranchTemplate):
+
+    def run_optimization(self, callback, multi_bound,args):
+        result = direct(callback, multi_bound, maxiter=self.limit, args=args)
+        return result
+
+    def generate_control_value_on_branch(self, graph: GraphGrammar,
+                                         parameters_2d: list[tuple[float, float]]):
         return tendon_like_control(graph, parameters_2d)