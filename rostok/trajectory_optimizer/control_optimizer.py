--- conflicted
+++ resolved
@@ -79,10 +79,6 @@
         def reward(x, is_vis=False):
             # Init object state
             object_to_grab = self.cfg.get_rgab_object_callback()
-<<<<<<< HEAD
-
-=======
->>>>>>> 559f74ec
             arr_traj = self.cfg.params_to_timesiries_callback(generated_graph, x)
             sim = SimulationStepOptimization(arr_traj, generated_graph, object_to_grab)
             sim.set_flags_stop_simulation(self.cfg.flags)
