from multiprocessing import Pool, TimeoutError
import multiprocessing
import os
from joblib import Parallel, delayed
from abc import abstractmethod, ABC
from dataclasses import dataclass, field
import time
import numpy as np
import json
import types
from rostok.control_chrono.tendon_controller import TendonControllerParameters
from rostok.graph_grammar.node_block_typing import get_joint_matrix_from_graph
from scipy.optimize import direct, dual_annealing, shgo

from rostok.criterion.criterion_calculation import SimulationReward
from rostok.graph_grammar.node import GraphGrammar
from rostok.graph_grammar.node_block_typing import get_joint_vector_from_graph
from enum import Enum
from rostok.simulation_chrono.simulation_scenario import ParametrizedSimulation
from rostok.trajectory_optimizer.trajectory_generator import cable_length_linear_control, linear_control, joint_root_paths, tendon_like_control
from rostok.utils.json_encoder import RostokJSONEncoder
from itertools import product

class GraphRewardCalculator:

    def __init__(self):
        pass

    @abstractmethod
    def calculate_reward(self, graph: GraphGrammar):
        pass

    @abstractmethod
    def print_log(self):
        pass

    def __repr__(self) -> str:
        json_data = json.dumps(self, cls=RostokJSONEncoder)
        return json_data

    def __str__(self) -> str:
        json_data = json.dumps(self, indent=4, cls=RostokJSONEncoder)
        return json_data


class CalculatorWithConstTorqueOptimization(GraphRewardCalculator):

    def __init__(self,
                 simulation_scenario,
                 rewarder: SimulationReward,
                 optimization_bounds=(0, 15),
                 optimization_limit=10):
        """Base class optimizing constant torque for controlling the mechanism. In subclass, it have to override method: bound_parameter, _transform_parameter2data and run_optimization.

        Args:
            simulation_scenario (Union[list[tuple[ParametrizedSimulation, int]], ParametrizedSimulation]): Define simulation scenario for virtual experiment and weights for each.
            rewarder (SimulationReward): Instance of the class on which the objective function will be calculated
            optimization_bounds (tuple, optional): Args define the boundaries of the variables to be optimized. Defaults to (0, 15).
            optimization_limit (int, optional): The maximum number of optimization iterations. Defaults to 10.
        """
        self.simulation_scenario = simulation_scenario
        self.rewarder: SimulationReward = rewarder
        self.bounds = optimization_bounds
        self.limit = optimization_limit

    def simulate_with_control_parameters(self, data, graph):
        return self.simulation_scenario.run_simulation(graph, data)

    def calculate_reward(self, graph: GraphGrammar):
        """Constant moment optimization method using scenario simulation and rewarder for calculating objective function.

        Args:
            graph (GraphGrammar): A graph of the mechanism for which the control is to be found

        Returns:
            (float, np.ndarray): Return the reward and optimized variables of the best candidate
        """
        multi_bound = self.bound_parameters(graph)

        if not multi_bound:
            return (0.01, [])
        if isinstance(self.simulation_scenario, list):
            reward = 0.01
            optim_parameters = np.array([])
            for sim_scene in self.simulation_scenario:
                result = self.run_optimization(self._reward_with_parameters,
                                               multi_bound,
                                               args=(graph, sim_scene[0]))

                reward -= result.fun * sim_scene[1]
                processed_parameters = self._postprocessing_parameters(result.x)
                if optim_parameters.size == 0:
                    optim_parameters = processed_parameters
                else:
                    optim_parameters = np.vstack((optim_parameters, processed_parameters))

        else:
            result = self.run_optimization(self._reward_with_parameters,
                                           multi_bound,
                                           args=(graph, self.simulation_scenario))

            reward = -result.fun
            optim_parameters = self._postprocessing_parameters(result.x)

        return (reward, optim_parameters)

    def optim_parameters2data_control(self, parameters, *args):
        """Method convert optimizing variables to structure for class of control

        Args:
            parameters (list): List of parameters to be optimized. For several simulation scenarios this will be a 2d-list

        Returns:
            dict: Dictionary defining the parameters of the control class
        """
        parameters = np.array(parameters)
        if isinstance(self.simulation_scenario, list):
            list_args = [args for __ in range(len(parameters))]
            data_control = list(map(self._transform_parameters2data, parameters, list_args))
        else:
            data_control = self._transform_parameters2data(parameters, args)
        return data_control

    def bound_parameters(self, graph: GraphGrammar):
        """A method for determining the relationship between boundaries and mechanism 

        Args:
            graph (GraphGrammar): _description_

        Returns:
            _type_: _description_
        """
        n_joints = len(get_joint_vector_from_graph(graph))
        # print('n_joints:', n_joints)
        multi_bound = []
        for _ in range(n_joints):
            multi_bound.append(self.bounds)

        return multi_bound

    def _reward_with_parameters(self, parameters, graph, simulator_scenario):
        """Objective function to be optimized

        Args:
            parameters (np.ndarray): Array variables of objective function
            graph (GraphGrammar): Graph of mechanism for which the optimization do
            simulator_scenario (ParamtrizedAimulation): Simulation scenario in which data is collected for calcule the objective function

        Returns:
            float: Value of objective function
        """
        data = self._transform_parameters2data(parameters)
        sim_output = simulator_scenario.run_simulation(graph, data)
        reward = self.rewarder.calculate_reward(sim_output)
        return -reward

    def _transform_parameters2data(self, parameters, *args):
        """Method define transofrm algorigm parameters to data control

        Args:
            parameters (list): Parameter list for optimizing

        Returns:
            dict: Dictionary of data control
        """
        parameters = parameters.round(6)
        data = {"initial_value": parameters}

        return data

    def _postprocessing_parameters(self, parameters):

        return np.round(parameters, 6)

    @abstractmethod
    def run_optimization(self, callback, multi_bound, args):
        pass


class CalculatorWithOptimizationDirect(CalculatorWithConstTorqueOptimization):

    def run_optimization(self, callback, multi_bound, args):
        result = direct(callback, multi_bound, maxiter=self.limit, args=args)
        return result


class CalculatorWithOptimizationDualAnnealing(CalculatorWithConstTorqueOptimization):

    def run_optimization(self, callback, multi_bound, args):
        result = dual_annealing(callback, multi_bound, maxiter=self.limit, args=args)
        return result


class CalculatorWithGraphOptimization(GraphRewardCalculator):

    def __init__(self, simulation_scenario, rewarder: SimulationReward, torque_dict):
        self.simulation_scenario = simulation_scenario
        self.rewarder: SimulationReward = rewarder
        self.torque_dict = torque_dict

    def build_control_from_graph(self, graph: GraphGrammar):
        joints = get_joint_vector_from_graph(graph)
        control_sequence = []
        for idx in joints:
            node = graph.get_node_by_id(idx)
            control_sequence.append(self.torque_dict[node])
        return control_sequence

    def calculate_reward(self, graph: GraphGrammar):

        n_joints = get_joint_vector_from_graph(graph)
        if n_joints == 0:
            return (0, [])
        control_sequence = self.build_control_from_graph(graph)
        data = {"initial_value": control_sequence}
        simulation_output = self.simulation_scenario.run_simulation(graph, data)
        reward = self.rewarder.calculate_reward(simulation_output)
        return (reward, control_sequence)


class OptimizationParametr(Enum):
    """Enum for select optimization value.
    Start means constant part of linear function, multiplier 
    means slope of line.
    """
    START = 1
    MULTIPLIER = 2


class ConstTorqueOptimizationBranchTemplate(CalculatorWithConstTorqueOptimization):
    """A template class for constant torque optimization on branches of a graph.
    For use you need implement run_optimization and generate_control_value_on_branch.
    run_optimization for select optimizer.
    generate_control_value_on_branch for generate control.

    Args:
        GraphRewardCalculator: _description_
    """

    def __init__(self,
                 simulation_scenario,
                 rewarder: SimulationReward,
                 optimization_bounds=(0, 15),
                 optimization_limit=10,
                 select_optimisation_value=OptimizationParametr.START,
                 const_parameter=-0.5):
        super().__init__(simulation_scenario, rewarder, optimization_bounds, optimization_limit)
        self.select_optimisation_value = select_optimisation_value
        self.const_parameter = const_parameter

    def extend_parameters_by_const(self, parameters: list[float]) -> list[tuple[float, float]]:
        """"Extends the control parameters list by adding the constant parameter

        Args:
            parameters (list[float]): 

        Raises:
            Exception: _description_

        Returns:
            list[tuple[float, float]]: 
        """

        select_index_order = {
            OptimizationParametr.START: [0, 1],
            OptimizationParametr.MULTIPLIER: [1, 0]
        }.get(self.select_optimisation_value)

        if select_index_order is None:
            raise Exception("Wrong select_optimisation_value")
        parameters_2d = []
        for param in parameters:
            buf = [0, 0]
            buf[select_index_order[0]] = param
            buf[select_index_order[1]] = self.const_parameter
            parameters_2d.append(tuple(buf))
        return parameters_2d

    def bound_parameters(self, graph: GraphGrammar):
        n_branches = len(joint_root_paths(graph))
        print('n_branches:', n_branches)
        if n_branches == 0:
            return []
        multi_bound = []
        for _ in range(n_branches):
            multi_bound.append(self.bounds)

        return multi_bound

    def _reward_with_parameters(self, parameters, graph, simulator_scenario):
        data = self._transform_parameters2data(parameters, graph)
        sim_output = simulator_scenario.run_simulation(graph, data)
        reward = self.rewarder.calculate_reward(sim_output)
        return -reward

    def _transform_parameters2data(self, parameters, graph):
        parameters = parameters.round(6)
        if isinstance(graph, tuple):
            graph = graph[0]

        parameters = list(parameters)
        parameters_2d = self.extend_parameters_by_const(parameters)
        data = self.generate_control_value_on_branch(graph, parameters_2d)

        return data

    @abstractmethod
    def generate_control_value_on_branch(self, graph: GraphGrammar,
                                         parameters_2d: list[tuple[float, float]]):
        pass


class ConstControlOptimizationDirect(ConstTorqueOptimizationBranchTemplate, ABC):
    """A template class for constant torque optimization on branches of a graph
    with direct optimization.  

    Args:
        ConstTorqueOptimizationBranchTemplate (_type_): _description_
    """

    def run_optimization(self, callback, multi_bound, args):
        result = direct(callback, multi_bound, maxiter=self.limit, args=args)
        return result


class LinearControlOptimizationDirect(ConstControlOptimizationDirect):

    def generate_control_value_on_branch(self, graph: GraphGrammar,
                                         parameters_2d: list[tuple[float, float]]):
        return linear_control(graph, parameters_2d)


class TendonLikeControlOptimization(ConstControlOptimizationDirect):

    def generate_control_value_on_branch(self, graph: GraphGrammar,
                                         parameters_2d: list[tuple[float, float]]):
        return tendon_like_control(graph, parameters_2d)


class LinearCableControlOptimization(ConstControlOptimizationDirect):

    def generate_control_value_on_branch(self, graph: GraphGrammar,
                                         parameters_2d: list[tuple[float, float]]):
        return cable_length_linear_control(graph, parameters_2d)


class TendonOptimizer(GraphRewardCalculator):

    def __init__(self,
                 simulation_scenario,
                 rewarder: SimulationReward,
                 data: TendonControllerParameters,
                 starting_finger_angles=45,
                 optimization_bounds=(0, 15),
                 optimization_limit=10):
        self.data: TendonControllerParameters = data
        self.simulation_scenario = simulation_scenario
        self.rewarder: SimulationReward = rewarder
        self.bounds = optimization_bounds
        self.limit = optimization_limit
        self.round_const = 4
        self.starting_finger_angles = starting_finger_angles

    def build_starting_positions(self, graph: GraphGrammar):
        if self.starting_finger_angles:
            joint_matrix = get_joint_matrix_from_graph(graph)
            for i in range(len(joint_matrix)):
                for j in range(len(joint_matrix[i])):
                    if j == 0:
                        joint_matrix[i][j] = self.starting_finger_angles
                    else:
                        joint_matrix[i][j] = 0
            return joint_matrix
        else:
            return []


    def simulate_with_control_parameters(self, data, graph, simulation_scenario):
        starting_positions = self.build_starting_positions(graph)
        return simulation_scenario.run_simulation(graph, data, starting_positions, vis=False, delay=False)

    def calculate_reward(self, graph: GraphGrammar):
        """Constant moment optimization method using scenario simulation and rewarder for calculating objective function.

        Args:
            graph (GraphGrammar): A graph of the mechanism for which the control is to be found

        Returns:
            (float, np.ndarray): Return the reward and optimized variables of the best candidate
        """
        multi_bound = self.bound_parameters(graph)

        if not multi_bound:
            return (0, [])

        if isinstance(self.simulation_scenario, list):
            reward = 0
            optim_parameters = np.array([])
            for sim_scene in self.simulation_scenario:
                result = self.run_optimization(self._reward_with_parameters,
                                               multi_bound,
                                               args=(graph, sim_scene[0]))

                reward -= result.fun * sim_scene[1]
                processed_parameters = self._postprocessing_parameters(result.x)
                if optim_parameters.size == 0:
                    optim_parameters = processed_parameters
                else:
                    optim_parameters = np.vstack((optim_parameters, processed_parameters))

        else:
            result = self.run_optimization(self._reward_with_parameters,
                                           multi_bound,
                                           args=(graph, self.simulation_scenario))

            reward = -result.fun
            optim_parameters = self._postprocessing_parameters(result.x)

        return (reward, optim_parameters)

    def optim_parameters2data_control(self, parameters, *args):
        """Method convert optimizing variables to structure for class of control

        Args:
            parameters (list): List of parameters to be optimized. For several simulation scenarios this will be a 2d-list

        Returns:
            dict: Dictionary defining the parameters of the control class
        """
        parameters = np.array(parameters)
        if isinstance(self.simulation_scenario, list):
            list_args = [args for __ in range(len(parameters))]
            data_control = list(map(self._transform_parameters2data, parameters, list_args))
        else:
            data_control = self._transform_parameters2data(parameters, args)
        return data_control

    def bound_parameters(self, graph: GraphGrammar):
        joint_paths = joint_root_paths(graph)
        n_branches = len(joint_paths)
        print('n_branches:', n_branches)
        if n_branches == 0 or n_branches > 4:
            return []
        else:
            lengths = [len(x) for x in joint_paths]
            if max(lengths)>4:
                return []


        multi_bound = []
        for _ in range(n_branches):
            multi_bound.append(self.bounds)

        return multi_bound

    def _reward_with_parameters(self, parameters, graph, simulator_scenario):
        """Objective function to be optimized

        Args:
            parameters (np.ndarray): Array variables of objective function
            graph (GraphGrammar): Graph of mechanism for which the optimization do
            simulator_scenario (ParamtrizedAimulation): Simulation scenario in which data is collected for calcule the objective function

        Returns:
            float: Value of objective function
        """
        data = self._transform_parameters2data(parameters)
        sim_output = self.simulate_with_control_parameters(data, graph, simulator_scenario)
        reward = self.rewarder.calculate_reward(sim_output)
        return -reward

    def _parallel_reward_with_parameters(self, input):
        """Objective function to be optimized

        Args:
            parameters (np.ndarray): Array variables of objective function
            graph (GraphGrammar): Graph of mechanism for which the optimization do
            simulator_scenario (ParamtrizedAimulation): Simulation scenario in which data is collected for calcule the objective function

        Returns:
            float: Value of objective function
        """
        parameters, graph, simulator_scenario = input
        data = self._transform_parameters2data(parameters)
        sim_output = self.simulate_with_control_parameters(data, graph, simulator_scenario)
        reward = self.rewarder.calculate_reward(sim_output)
        return parameters, simulator_scenario, reward

    def _transform_parameters2data(self, parameters, *args):
        """Method define transofrm algorigm parameters to data control

        Args:
            parameters (list): Parameter list for optimizing

        Returns:
            dict: Dictionary of data control
        """
        parameters = parameters.round(self.round_const)
        self.data.forces = list(parameters)
        data = self.data
        return data

    def _postprocessing_parameters(self, parameters):

        return np.round(parameters, self.round_const)

    @abstractmethod
    def run_optimization(self, callback, multi_bound, args):
        pass


class TendonOptimizerDirect(TendonOptimizer):
    """A template class for constant torque optimization on branches of a graph
    with direct optimization.  

    Args:
        ConstTorqueOptimizationBranchTemplate (_type_): _description_
    """

    def run_optimization(self, callback, multi_bound, args):
        result = direct(callback, multi_bound, maxiter=self.limit, args=args)
        return result

@dataclass
class Resault:
    fun: float = 0
    x : list[float] = field(default_factory=list)

class TendonOptimizerCombinationForce(TendonOptimizer):

    def __init__(self,
                 simulation_scenario,
                 rewarder: SimulationReward,
                 data: TendonControllerParameters,
                 tendon_forces: list[float],
                 starting_finger_angles=45):
        mock_optimization_bounds = (0, 15)
        mock_optimization_limit = 10
        self.tendon_forces = tendon_forces
        super().__init__(simulation_scenario, rewarder, data, starting_finger_angles,
                         mock_optimization_bounds, mock_optimization_limit)


    def run_optimization(self, callback, multi_bound, args):
        graph = args[0]
        number_of_fingers = len(joint_root_paths(graph))
        all_variants_control = list(
            product(self.tendon_forces, repeat=number_of_fingers))
        results = []
        for variant in all_variants_control:
            res = callback(np.array(variant), *args)
            res_comp = Resault(res, np.array(variant))
            results.append(res_comp)
        result = min(results, key=lambda i: i.fun)
        return result
    
class ParralelOptimizerCombinationForce(TendonOptimizer):
    def __init__(self,
                 simulation_scenario,
                 rewarder: SimulationReward,
                 data: TendonControllerParameters,
                 tendon_forces: list[float],
                 starting_finger_angles=45):
        mock_optimization_bounds = (0, 15)
        mock_optimization_limit = 10
        self.tendon_forces = tendon_forces
        super().__init__(simulation_scenario, rewarder, data, starting_finger_angles,
                         mock_optimization_bounds, mock_optimization_limit)

    def calculate_reward(self, graph: GraphGrammar):
        """Constant moment optimization method using scenario simulation and rewarder for calculating objective function.

        Args:
            graph (GraphGrammar): A graph of the mechanism for which the control is to be found

        Returns:
            (float, np.ndarray): Return the reward and optimized variables of the best candidate
        """
        multi_bound = self.bound_parameters(graph)

        if not multi_bound:
            return (0, [])
        
        cpus = os.cpu_count() - 2
        print(f"CPUs processor: {cpus}")
        all_variants_control = list(product(self.tendon_forces, repeat=len(joint_root_paths(graph))))
        object_weight = {sim_scen[0].grasp_object_callback: sim_scen[1] for sim_scen in self.simulation_scenario}
        all_simulations = list(product(all_variants_control, self.simulation_scenario))
        input_dates = [(np.array(put[0]), graph, put[1][0]) for put in all_simulations]
        np.random.shuffle(input_dates)
        
        cpus = len(input_dates) + 1 if len(input_dates) < cpus else cpus
        print(f"Use CPUs processor: {cpus}")
        parallel_results = []
        try:
            parallel_results = Parallel(cpus, backend = "multiprocessing", verbose=100, timeout=60)(delayed(self._parallel_reward_with_parameters)(i) for i in input_dates)
        except:
             print("TIMEOUT")
             return (0.01, [])
        """
        with Pool(processes=cpus) as pool:
            for out in pool.imap_unordered(self._parallel_reward_with_parameters, input_dates):
                parallel_results.append(out)
<<<<<<< HEAD

=======
        """        
>>>>>>> e70dabe9
        result_group_object = {sim_scen[0].grasp_object_callback: [] for sim_scen in self.simulation_scenario}
        for results in parallel_results:
            obj = results[1].grasp_object_callback
            result_group_object[obj].append((results[0], results[2]*object_weight[obj]))
        
        reward = 0
        control = []
        for value in result_group_object.values():
            best_res = max(value, key=lambda i: i[1])
            reward += best_res[1]
            control.append(best_res[0])
        
        return (reward, control)
    
    def run_optimization(self, callback, multi_bound, args):
        graph = args[0]
        number_of_fingers = len(joint_root_paths(graph))
        all_variants_control = list(
            product(self.tendon_forces, repeat=number_of_fingers))
        results = []
        for variant in all_variants_control:
            res = callback(np.array(variant), *args)
            res_comp = Resault(res, np.array(variant))
            results.append(res_comp)
        result = min(results, key=lambda i: i.fun)
        

        return result<|MERGE_RESOLUTION|>--- conflicted
+++ resolved
@@ -601,11 +601,7 @@
         with Pool(processes=cpus) as pool:
             for out in pool.imap_unordered(self._parallel_reward_with_parameters, input_dates):
                 parallel_results.append(out)
-<<<<<<< HEAD
-
-=======
         """        
->>>>>>> e70dabe9
         result_group_object = {sim_scen[0].grasp_object_callback: [] for sim_scen in self.simulation_scenario}
         for results in parallel_results:
             obj = results[1].grasp_object_callback
