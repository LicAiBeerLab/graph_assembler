--- conflicted
+++ resolved
@@ -8,12 +8,14 @@
 from rostok.graph_grammar.node import GraphGrammar
 from rostok.virtual_experiment.robot import Robot
 from rostok.virtual_experiment.simulation_step import (SimOut, SimulationStepOptimization)
-from typing import Union
+
 
 @dataclass
-class _ConfigRewardFunction:
+class ConfigRewardFunction:
     """
     Attributes:
+        bound: tuple (lower bound, upper bound) extend to joints number
+        iters: number of iteration optimization algorithm
         sim_config: config passed to Chrono engine
         time_step: simulation step
         time_sim: simulation duration
@@ -23,32 +25,15 @@
         params_to_timesiries_array: calls before simulation to calculate trajectory
             (GraphGrammar, list[float]) -> list[list] in dfs form, See class SimulationStepOptimization
     """
-<<<<<<< HEAD
     bound: tuple[float, float] = (-1, 1)
     iters: int = 20
-=======
->>>>>>> c233256d
     sim_config: dict[str, str] = field(default_factory=dict)
-    time_step: float = 0.005
+    time_step: float = 0.001
     time_sim: float = 2
     flags: list = field(default_factory=list)
     criterion_callback: Callable[[SimOut, Robot], float] = None
     get_rgab_object_callback: Callable[[], chrono.ChBody] = None
     params_to_timesiries_callback: Callable[[GraphGrammar, list[float]], list] = None
-
-
-class ConfigConstTorque(_ConfigRewardFunction):
-    """
-    Attributes:
-        bound: tuple (lower bound, upper bound) extend to joints number
-        iters: number of iteration optimization algorithm
-    """
-    bound: tuple[float, float] = (-1, 1)
-    iters: int = 10
-
-
-class ConfigGraphControl(_ConfigRewardFunction):
-    pass
 
 
 def create_multidimensional_bounds(graph: GraphGrammar, one_d_bound: tuple[float, float]):
@@ -76,11 +61,11 @@
 
 class ControlOptimizer():
 
-    def __init__(self, cfg: Union[ConfigGraphControl, ConfigConstTorque]) -> None:
+    def __init__(self, cfg: ConfigRewardFunction) -> None:
         self.cfg = cfg
 
     def create_reward_function(self,
-                               generated_graph: GraphGrammar) -> Callable[[float], float]:
+                               generated_graph: GraphGrammar) -> Callable[[list[float]], float]:
         """Create reward function
 
         Args:
@@ -105,42 +90,11 @@
 
         return reward
 
-    def start_optimisation(self, generated_graph: GraphGrammar) -> tuple[float, list[float]]:
-        """Start find optimal control. If graph-based control is used, 
-        then run one simulation. If torque control search is used, 
-        it starts the optimization process.
+    def start_optimisation(self, generated_graph: GraphGrammar) -> tuple[float, float]:
 
-
-<<<<<<< HEAD
         reward_fun = self.create_reward_function(generated_graph)
         multi_bound = create_multidimensional_bounds(generated_graph, self.cfg.bound)
         if len(multi_bound) == 0:
             return (0, 0)
         result = dual_annealing(reward_fun, multi_bound, maxiter=self.cfg.iters)
-        return (result.fun, result.x)
-=======
-        Parameters
-        ----------
-        generated_graph : GraphGrammar
-
-        Returns
-        -------
-        tuple[float, list[float]]
-        Reward, values for generate control
-        """
-        if isinstance(self.cfg, ConfigConstTorque):
-            reward_fun = self.create_reward_function(generated_graph)
-            multi_bound = create_multidimensional_bounds(generated_graph, self.cfg.bound)
-            if len(multi_bound) == 0:
-                return (0, 0)
-            result = direct(reward_fun, multi_bound, maxiter=self.cfg.iters)
-            return (result.fun, result.x)
-        elif isinstance(self.cfg, ConfigGraphControl):
-            n_joint = num_joints(generated_graph)
-            if n_joint == 0:
-                return (0, 0)
-            reward_fun = self.create_reward_function(generated_graph)
-            unused_list = [0 for t in range(n_joint)]
-            res = reward_fun(unused_list)
-            return (res, unused_list)
->>>>>>> c233256d
+        return (result.fun, result.x)