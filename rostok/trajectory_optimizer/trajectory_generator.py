--- conflicted
+++ resolved
@@ -193,16 +193,7 @@
     """
 
     links_length = links_length_after_joint(node_list)
-<<<<<<< HEAD
-    vec = []
-    for l in range(len(links_length)):
-
-    #for l in links_length:
-        value = round(start + multiplier * l, 3)
-        vec.append(value)
-=======
     vec = [start + multiplier * l for l in links_length]
->>>>>>> 7d518d09
     return vec
 
 
