--- conflicted
+++ resolved
@@ -6,15 +6,10 @@
 import rostok.block_builder.envbody_shapes as envbody_shapes
 import pychrono.core as chrono
 
-<<<<<<< HEAD
-from rostok import intexp
-from rostok.block_builder.body_size import BoxSize, CylinderSize, EllipsoidSize, SphereSize
-=======
 from rostok.block_builder.basic_node_block import (Block, BlockBody, BlockBridge, BlockTransform,
                                                    BlockType, RobotBody)
 
 from rostok.block_builder.transform_srtucture import FrameTransform
->>>>>>> d1ecb7f3
 from rostok.utils.dataset_materials.material_dataclass_manipulating import (
     DefaultChronoMaterial, Material, struct_material2object_material)
 
@@ -202,15 +197,8 @@
         chrono_object_material = struct_material2object_material(struct_material)
 
         self.body.GetCollisionModel().ClearModel()
-<<<<<<< HEAD
-        self.body.GetCollisionModel().AddBox(chrono_object_material, width / 2, length / 2,
-                                             width / 2)
-        self.body.GetCollisionModel().SetDefaultSuggestedEnvelope(0.001)
-        self.body.GetCollisionModel().SetDefaultSuggestedMargin(0.0005)                                       
-=======
         self.body.GetCollisionModel().AddBox(chrono_object_material, width_x / 2, length_y / 2,
                                              width_x / 2)
->>>>>>> d1ecb7f3
         self.body.GetCollisionModel().BuildModel()
 
     def move_to_out_frame(self, in_block: Block):
@@ -346,12 +334,7 @@
                          pos_out_marker,
                          random_color,
                          is_collide=is_collide)
-<<<<<<< HEAD
-        
-        self._build_collision_model(material, size.width, size.length)
-=======
         self._build_collision_box_model(material, shape.width_x, shape.length_y)
->>>>>>> d1ecb7f3
 
 
 class LinkChronoBody(ChronoBody, RobotBody):
@@ -449,44 +432,22 @@
         Defaults to True.
     """
 
-<<<<<<< HEAD
-    def __init__(self,
-                 builder,
-                 length=2,
-                 width=5,
-                 depth=0.1,
-                 random_color=True,
-                 mass=1,
-                 material=DefaultChronoMaterial(),
-                 is_collide: bool = True):
-=======
     def __init__(self, builder, width_x=0.1, height_y=2, depth_z=0.3, random_color=True, mass=1,
                  material=DefaultChronoMaterial(), is_collide: bool = True):
->>>>>>> d1ecb7f3
         # Create body
 
         body = chrono.ChBody()
 
         box_asset = chrono.ChBoxShape()
-<<<<<<< HEAD
-        box_asset.GetBoxGeometry().Size = chrono.ChVectorD(width / 2, depth / 2,
-                                                           length / 2 - width / 32)
-=======
         box_asset.GetBoxGeometry().Size = chrono.ChVectorD(width_x / 2, height_y / 2 - width_x / 32,
                                                            depth_z / 2)
->>>>>>> d1ecb7f3
         body.AddVisualShape(box_asset)
         body.SetCollide(True)
 
         body.SetMass(0.1*mass)
 
-<<<<<<< HEAD
-        pos_input_marker = chrono.ChVectorD(0, 0, 0)
-        pos_out_marker = chrono.ChVectorD(0, 0, 0)
-=======
         pos_input_marker = chrono.ChVectorD(0, -height_y / 2, 0)
         pos_out_marker = chrono.ChVectorD(0, height_y / 2, 0)
->>>>>>> d1ecb7f3
         super().__init__(builder,
                          body,
                          pos_input_marker,
@@ -497,15 +458,10 @@
         chrono_object_material = struct_material2object_material(material)
 
         self.body.GetCollisionModel().ClearModel()
-<<<<<<< HEAD
-        self.body.GetCollisionModel().AddBox(chrono_object_material, width / 2, depth / 2,
-                                                           length / 2 - width / 32)
-        self.body.GetCollisionModel().SetDefaultSuggestedEnvelope(0.001)
-        self.body.GetCollisionModel().SetDefaultSuggestedMargin(0.0005)
-=======
         self.body.GetCollisionModel().AddBox(chrono_object_material, width_x / 2,
                                              height_y / 2 - width_x / 32, depth_z / 2)
->>>>>>> d1ecb7f3
+        self.body.GetCollisionModel().SetDefaultSuggestedEnvelope(0.001)
+      _z  self.body.GetCollisionModel().SetDefaultSuggestedMargin(0.0005)
         self.body.GetCollisionModel().BuildModel()
 
 
@@ -549,15 +505,8 @@
         chrono_object_material = struct_material2object_material(material)
 
         self.body.GetCollisionModel().ClearModel()
-<<<<<<< HEAD
-        self.body.GetCollisionModel().AddBox(chrono_object_material, width / 2, length / 2,
-                                             depth / 2)
-        self.body.GetCollisionModel().SetDefaultSuggestedEnvelope(0.001)
-        self.body.GetCollisionModel().SetDefaultSuggestedMargin(0.0005)
-=======
         self.body.GetCollisionModel().AddBox(chrono_object_material, width_x / 2, length_y / 2,
                                              depth_z / 2)
->>>>>>> d1ecb7f3
         self.body.GetCollisionModel().BuildModel()
 
 
@@ -578,11 +527,7 @@
 
     def __init__(self,
                  builder,
-<<<<<<< HEAD
-                 shape=BoxSize(0.1,0.1,0.1),
-=======
                  shape: envbody_shapes.ShapeTypes = envbody_shapes.Box(),
->>>>>>> d1ecb7f3
                  random_color=True,
                  mass=1,
                  material=DefaultChronoMaterial(),
@@ -593,34 +538,6 @@
 
         # Create body
         material = struct_material2object_material(material)
-<<<<<<< HEAD
-        if  isinstance(shape, BoxSize):
-            body = chrono.ChBodyEasyBox(shape.width, shape.length, shape.height,
-                                        1000, True, True, material)
-        elif isinstance(shape, CylinderSize):
-            body = chrono.ChBodyEasyCylinder(shape.radius, shape.height, 1000, True,
-                                             True, material)
-        elif isinstance(shape, SphereSize):
-            body = chrono.ChBodyEasySphere(shape.radius, 1000, True, True, material)
-        elif isinstance(shape, EllipsoidSize):
-            body = chrono.ChBodyEasyEllipsoid(
-                chrono.ChVectorD(shape.radius_a, shape.radius_b, shape.radius_c),
-                1000, True, True, material)
-        elif isinstance(shape, tuple) and isinstance(shape[0], str):
-            obj_db = intexp.chrono_api.ChTesteeObject()
-            obj_db.create_chrono_body_from_file(shape[0],
-                                    shape[1])
-            body = obj_db.chrono_body
-            
-        if not isinstance(shape, tuple):
-            body.SetCollide(True)
-            transform = ChronoTransform(builder, pos)
-            body.SetCoord(transform.transform)
-            body.GetCollisionModel().SetDefaultSuggestedEnvelope(0.001)
-            body.GetCollisionModel().SetDefaultSuggestedMargin(0.0005)
-            body.SetMass(mass)
-
-=======
         if isinstance(shape, envbody_shapes.Box):
             body = chrono.ChBodyEasyBox(shape.width_x, shape.length_y, shape.height_z, MOCK_DENSITY, True,
                                         True, material)
@@ -633,6 +550,11 @@
             body = chrono.ChBodyEasyEllipsoid(
                 chrono.ChVectorD(shape.radius_x, shape.radius_y, shape.radius_z), MOCK_DENSITY,
                 True, True, material)
+        elif isinstance(shape, envbody_shapes.LoadedShape):
+            obj_db = intexp.chrono_api.ChTesteeObject()
+            obj_db.create_chrono_body_from_file(shape[0],
+                                    shape[1])
+            body = obj_db.chrono_body
         else:
             raise Exception("Unknown shape for ChronoBodyEnv object")
         body.SetCollide(True)
@@ -641,7 +563,7 @@
         body.GetCollisionModel().SetDefaultSuggestedEnvelope(0.001)
         body.GetCollisionModel().SetDefaultSuggestedMargin(0.0005)
         body.SetMass(mass)
->>>>>>> d1ecb7f3
+
 
         # Create shape
         pos_in_marker = chrono.ChVectorD(0, 0, 0)
