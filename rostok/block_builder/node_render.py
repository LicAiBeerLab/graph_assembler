from enum import Enum
from abc import ABC
from typing import Optional
import random

import pychrono.core as chrono

from rostok.block_builder.body_size import BoxSize

from rostok.utils.dataset_materials.material_dataclass_manipulating import (
    DefaultChronoMaterial, Material, struct_material2object_material)
from rostok.block_builder.transform_srtucture import FrameTransform
from rostok.block_builder.basic_node_block import (BlockBody, RobotBody, BlockBridge, BlockType,
                                                   Block, BlockTransform, SimpleBody)


class SpringTorque(chrono.TorqueFunctor):

    def __init__(self, spring_coef, damping_coef, rest_angle):
        super(SpringTorque, self).__init__()
        self.spring_coef = spring_coef
        self.damping_coef = damping_coef
        self.rest_angle = rest_angle

    def evaluate(self, time, angle, vel, link):
        """Calculation of torque, that is created by spring
        

        Args:
            time  :  current time
            angle :  relative angle of rotation
            vel   :  relative angular speed
            link  :  back-pointer to associated link


        Returns:
            torque: torque, that is created by spring
        """
        torque = 0
        if self.spring_coef > 10**-3:
            torque = -self.spring_coef * \
                (angle - self.rest_angle) - self.damping_coef * vel
        else:
            torque = -self.damping_coef * vel
        return torque


class ContactReporter(chrono.ReportContactCallback):

    def __init__(self, chrono_body):
        """Create a sensor of contact normal forces for the body.

        Args:
            chrono_body (ChBody): The body on which the sensor is install
        """
        self._body = chrono_body
        self.__current_normal_forces = None
        self.__list_normal_forces = []
        super().__init__()

<<<<<<< HEAD
    def OnReportContact(self, pA: chrono.ChVectorD, pB: chrono.ChVectorD,
                        plane_coord: chrono.ChMatrix33D, distance: float, eff_radius: float,
                        react_forces: chrono.ChVectorD, react_torques: chrono.ChVectorD,
                        contactobjA: chrono.ChContactable, contactobjB: chrono.ChContactable):
        """Callback used to report contact points already added to the container

        Args:
            pA (ChVector): coordinates of contact point(s) in body A
            pB (ChVector): coordinates of contact point(s) in body B
            plane_coord (ChMatrix33): contact plane coordsystem
            distance (float): contact distance
            eff_radius (float)): effective radius of curvature at contact
            react_forces (ChVector): reaction forces in coordsystem 'plane_coord'
            react_torques (ChVector): reaction torques, if rolling friction
            contactobjA (ChContactable): model A
            contactobjB (ChContactable): model B
        Returns:
            bool: If returns false, the contact scanning will be stopped
        """

        body_a = chrono.CastToChBody(contactobjA)
        body_b = chrono.CastToChBody(contactobjB)
        if (body_a == self._body) or (body_b == self._body):
            self.__current_normal_forces = react_forces.x
            self.__list_normal_forces.append(react_forces.x)
=======
    def OnReportContact(
        self,
        pA,  # contact pA
        pB,  # contact pB
        plane_coord,  # contact plane coordsystem (A column 'X' is contact normal)
        distance,  # contact distance
        eff_radius,  # effective radius of curvature at contact
        cforce,  # react.forces (if already computed). In coordsystem 'plane_coord'
        ctorque,  # react.torques, if rolling friction (if already computed).
        modA,  # model A (note: some containers may not support it and could be nullptr)
        modB
    ):  # model B (note: some containers may not support it and could be nullptr) # NOQA E125

        bodyA = chrono.CastToChBody(modA)
        bodyB = chrono.CastToChBody(modB)
        if (bodyA == self._body) or (bodyB == self._body):
            self.__current_normal_forces = cforce.x
            self.__list_normal_forces.append(cforce.x)
>>>>>>> 469148da
        return True

    def is_empty(self):
        return len(self.__list_normal_forces) == 0

    def list_clear(self):
        self.__list_normal_forces.clear()

    def get_normal_forces(self):
        return self.__current_normal_forces

    def get_list_n_forces(self):
        return self.__list_normal_forces


class ChronoBody(BlockBody, ABC):
    """Abstract class, that interpreting nodes of a robot body part in a
    physics engine (`pychrono`).

    Attributes:
        body (pychrono.ChBody): Pychrono object of the solid body. It defines visualisation,
        collision shape, position on the world frame and etc in simulation system.
        builder (pychrono.ChSystem): Pychrono object of system, which hosts the body.

    Args:
        builder (pychrono.ChSystem): Arg sets the system, which hosth the body
        body (pychrono.ChBody): Solid body define nodes of the body part in the physics system
        in_pos_marker (pychrono.ChVectorD): Arg defines position input frame the body
        out_pos_marker (chrono.ChVectorD): Arg defines position output frame the body
        random_color (bool): Flag of the random color of the body
        is_collide (bool, optional): Flag of collision body with other objects in system.
        Defaults to True.
    """

    def __init__(self,
                 builder: chrono.ChSystem,
                 body: chrono.ChBody,
                 in_pos_marker: chrono.ChVectorD,
                 out_pos_marker: chrono.ChVectorD,
                 random_color: bool,
                 is_collide: bool = True):
        """Abstract class of interpretation of nodes of a robot body part in a
        physics engine.

        Initlization adds body in system, creates input and output
        marker of the body and sets them. Also, it initilize object of
        the contact reporter
        """
        super().__init__(builder)
        self.body = body
        self.builder.Add(self.body)

        # Create markers aka RefFrames
        input_marker = chrono.ChMarker()
        out_marker = chrono.ChMarker()
        transformed_out_marker = chrono.ChMarker()

        input_marker.SetMotionType(chrono.ChMarker.M_MOTION_KEYFRAMED)
        out_marker.SetMotionType(chrono.ChMarker.M_MOTION_KEYFRAMED)
        transformed_out_marker.SetMotionType(chrono.ChMarker.M_MOTION_KEYFRAMED)

        self.body.AddMarker(input_marker)
        self.body.AddMarker(out_marker)
        self.body.AddMarker(transformed_out_marker)
        self.body.GetCollisionModel().SetDefaultSuggestedEnvelope(0.001)
        self.body.GetCollisionModel().SetDefaultSuggestedMargin(0.0005)
        self.body.SetCollide(is_collide)

        input_marker.SetPos(in_pos_marker)
        out_marker.SetPos(out_pos_marker)
        # Calc SetPos
        transformed_out_marker.SetCoord(out_marker.GetCoord())

        self._ref_frame_in = input_marker
        self._ref_frame_out = out_marker
        self.transformed_frame_out = transformed_out_marker

        # Normal Forces
        self.__contact_reporter = ContactReporter(self.body)

        if random_color:
            rgb = [random.random(), random.random(), random.random()]
            rgb[int(random.random() * 2)] *= 0.2
            self.body.GetVisualShape(0).SetColor(chrono.ChColor(*rgb))

    def _build_collision_box_model(self, struct_material, width, length):
        """Build collision model of the block on material width and length.

        Args:
            struct_material (Material): Dataclass of material body
            width (float): Width of the box
            length (float): Length of the box
        """
        chrono_object_material = struct_material2object_material(struct_material)

        self.body.GetCollisionModel().ClearModel()
        self.body.GetCollisionModel().AddBox(chrono_object_material, width / 2, length / 2,
                                             width / 2)
        self.body.GetCollisionModel().BuildModel()

    def move_to_out_frame(self, in_block: Block):
        """Move the input frame body to output frame position input block.

        Args:
            in_block (Block): The block defines relative movming to output frame
        """
        self.builder.Update()
        local_coord_in_frame = self._ref_frame_in.GetCoord()
        abs_coord_out_frame = in_block.transformed_frame_out.GetAbsCoord()

        trans = chrono.ChFrameD(local_coord_in_frame)
        trans = trans.GetInverse()
        trans = trans.GetCoord()
        coord = abs_coord_out_frame * trans

        self.body.SetCoord(coord)

    def make_fix_joint(self, in_block):
        """Create weld joint (fixing relative posiotion and orientation)
        between input block and the body.

        Args:
            in_block (Block): The block which define relative fixing position and orientation the
            body in system
        """
        fix_joint = chrono.ChLinkMateFix()
        fix_joint.Initialize(in_block.body, self.body)
        self.builder.Add(fix_joint)

    def reset_transformed_frame_out(self):
        """Reset all transforms output frame of the body and back to initial
        state."""
        self.transformed_frame_out.SetCoord(self._ref_frame_out.GetCoord())

    def apply_transform(self, in_block: BlockTransform):
        """Applied input transformation to the output frame of the body.

        Args:
            in_block (BlockTransform): The block which define transformations
        """
        self.reset_transformed_frame_out()
        frame_coord = self.transformed_frame_out.GetCoord()
        frame_coord = frame_coord * in_block.transform
        self.transformed_frame_out.SetCoord(frame_coord)

    @property
    def ref_frame_in(self) -> chrono.ChMarker:
        """Return the input frame of the body.

        Returns:
            pychrono.ChMarker: The input frame of the body
        """
        return self._ref_frame_in

    @property
    def normal_force(self) -> float:
        """Return value normal forces of random collision point.

        Returns:
            float: Value normal forces of random collision point
        """
        self.builder.GetContactContainer().ReportAllContacts(self.__contact_reporter)
        return self.__contact_reporter.get_normal_forces()

    @property
    def list_n_forces(self) -> list:
        """Return a list of all the contact forces.

        Returns:
            list: List normal forces of all the contacts points
        """
        container = self.builder.GetContactContainer()
        contacts = container.GetNcontacts()
        if contacts:
            self.__contact_reporter.list_clear()
            container.ReportAllContacts(self.__contact_reporter)
        return self.__contact_reporter.get_list_n_forces()


class BoxChronoBody(ChronoBody, RobotBody):
    """Class of the simple box body shape of robot on pychrono engine. It
    defines interpretation of node of body part in physic system `pychrono`

    Args:
        builder (chrono.ChSystem): Arg sets the system, which hosth the body
        size (BoxSize, optional): Size of the body box. Defaults to BoxSize(0.1, 0.1, 0.1).
        random_color (bool, optional): Flag of the random color of the body. Defaults to True.
        mass (float, optional): Value mass of the body box. Defaults to 1.
        material (Material, optional): Surface material, which define contact friction and etc.
        Defaults to DefaultChronoMaterial.
        is_collide (bool, optional): Flag of collision body with othe object in system.
        Defaults to True.
    """

    def __init__(self,
                 builder: chrono.ChSystem,
                 size: BoxSize = BoxSize(0.1, 0.1, 0.1),
                 random_color: bool = True,
                 mass: float = 1,
                 material: Material = DefaultChronoMaterial(),
                 is_collide: bool = True):
        # Create body
        material = struct_material2object_material(material)
        body = chrono.ChBody()

        box_asset = chrono.ChBoxShape()
        box_asset.GetBoxGeometry().Size = chrono.ChVectorD(size.width / 2, size.length / 2,
                                                           size.height / 2)
        body.AddVisualShape(box_asset)

        body.SetMass(mass)

        pos_in_marker = chrono.ChVectorD(0, -size.length / 2, 0)
        pos_out_marker = chrono.ChVectorD(0, size.length / 2, 0)
        super().__init__(builder,
                         body,
                         pos_in_marker,
                         pos_out_marker,
                         random_color,
                         is_collide=is_collide)
        self._build_collision_model(material, size.width, size.length)


class LinkChronoBody(ChronoBody, RobotBody):
    """Class interpretation of node of the link robot in physic engine
    `pychrono`.

    Args:
        builder (chrono.ChSystem): Arg sets the system, which hosting the body
        length (float): Length of the robot link. Defaults to 2.
        width (float): Width of the robot link. Defaults to 0.1.
        depth (float): Height of the robot link. Defaults to 0.3.
        random_color (bool, optional): Flag of the random color of the body. Defaults to True.
        mass (float, optional): Value mass of the body box. Defaults to 1.
        material (Material, optional): Surface material, which define contact friction and etc.
        Defaults to DefaultChronoMaterial.
        is_collide (bool, optional): Flag of collision body with other object in system.
        Defaults to True.
    """

    def __init__(self,
                 builder: chrono.ChSystem,
                 length: float = 2,
                 width: float = 0.1,
                 depth: float = 0.3,
                 random_color: bool = True,
                 mass: float = 1,
                 material: Material = DefaultChronoMaterial(),
                 is_collide: bool = True):

        # Create body
        material = struct_material2object_material(material)
        body = chrono.ChBody()

        # Calculate new length with gap
        gap_between_bodies = 0.05
        cylinder_r = width / 2
        offset = gap_between_bodies + cylinder_r
        length_minus_gap = length - offset

        if (length_minus_gap < 0):
            raise Exception(
                f"Soo short link length: {length} Need: length > width / 2 + {gap_between_bodies}")

        # Add box visual
        box_asset = chrono.ChBoxShape()
        #TODO: Move box asset + gap + cylinder_r
        box_asset.GetBoxGeometry().Size = chrono.ChVectorD(width / 2, (length - 2 * offset) / 2,
                                                           depth / 2)

        body.AddVisualShape(box_asset)

        # Add cylinder visual
        cylinder = chrono.ChCylinder()
        cylinder.p2 = chrono.ChVectorD(0, -length / 2 + gap_between_bodies + cylinder_r, depth / 2)
        cylinder.p1 = chrono.ChVectorD(0, -length / 2 + gap_between_bodies + cylinder_r, -depth / 2)
        cylinder.rad = cylinder_r
        cylinder_asset = chrono.ChCylinderShape(cylinder)
        body.AddVisualShape(cylinder_asset)

        # Add collision box
        body.GetCollisionModel().ClearModel()
        body.GetCollisionModel().AddBox(
            material, width / 2, length_minus_gap / 2, depth / 2,
            chrono.ChVectorD(0, (cylinder_r + gap_between_bodies) / 2, 0))

        # Add collision cylinder
        body.GetCollisionModel().AddCylinder(
            material, cylinder_r, depth / 2, depth / 2,
            chrono.ChVectorD(0, -length / 2 + gap_between_bodies + cylinder_r, 0),
            chrono.ChMatrix33D(chrono.Q_ROTATE_Z_TO_Y))

        body.GetCollisionModel().BuildModel()

        body.SetMass(mass)

        pos_in_marker = chrono.ChVectorD(0, -length / 2, 0)
        pos_out_marker = chrono.ChVectorD(0, length / 2, 0)
        super().__init__(builder,
                         body,
                         pos_in_marker,
                         pos_out_marker,
                         random_color,
                         is_collide=is_collide)


class FlatChronoBody(ChronoBody, RobotBody):
    """Class interprets node of robot flat (palm) in physic engine `pychrono`.

    Args:
        builder (chrono.ChSystem): Arg sets the system, which hosting the body
        length (float): Length of the robot link. Defaults to 2.
        width (float): Width of the robot link. Defaults to 0.1.
        depth (float): Height of the robot link. Defaults to 0.3.
        random_color (bool, optional): Flag of the random color of the body. Defaults to True.
        mass (float, optional): Value mass of the body box. Defaults to 1.
        material (Material, optional): Surface material, which define contact friction and etc.
        Defaults to DefaultChronoMaterial.
        is_collide (bool, optional): Flag of collision body with other object in system.
        Defaults to True.
    """

    def __init__(self,
                 builder,
                 length=2,
                 width=0.1,
                 depth=0.3,
                 random_color=True,
                 mass=1,
                 material=DefaultChronoMaterial(),
                 is_collide: bool = True):
        # Create body

        body = chrono.ChBody()

        box_asset = chrono.ChBoxShape()
        box_asset.GetBoxGeometry().Size = chrono.ChVectorD(width / 2, length / 2 - width / 32,
                                                           depth / 2)
        body.AddVisualShape(box_asset)
        body.SetCollide(True)

        body.SetMass(mass)

        pos_input_marker = chrono.ChVectorD(0, -length / 2, 0)
        pos_out_marker = chrono.ChVectorD(0, length / 2, 0)
        super().__init__(builder,
                         body,
                         pos_input_marker,
                         pos_out_marker,
                         random_color,
                         is_collide=is_collide)

        chrono_object_material = struct_material2object_material(material)

        self.body.GetCollisionModel().ClearModel()
        self.body.GetCollisionModel().AddBox(chrono_object_material, width / 2,
                                             length / 2 - width / 32, depth / 2)
        self.body.GetCollisionModel().BuildModel()


class MountChronoBody(ChronoBody, RobotBody):
    """Class is interprets node of robot end limbs in physic engine `pychrono`.

    Args:
        builder (chrono.ChSystem): Arg sets the system, which hosting the body
        length (float): Length of the robot link. Defaults to 0.1.
        width (float): Width of the robot link. Defaults to 0.1.
        depth (float): Height of the robot link. Defaults to 0.3.
        random_color (bool, optional): Flag of the random color of the body. Defaults to True.
        mass (float, optional): Value mass of the body box. Defaults to 1.
        material (Material, optional): Surface material, which define contact friction and etc.
        Defaults to DefaultChronoMaterial.
        is_collide (bool, optional): Flag of collision body with other object in system.
        Defaults to True.
    """

    def __init__(self,
                 builder,
                 length=0.1,
                 width=0.1,
                 depth=0.3,
                 random_color=True,
                 mass=1,
                 material=DefaultChronoMaterial(),
                 is_collide: bool = True):
        # Create body

        body = chrono.ChBody()

        box_asset = chrono.ChBoxShape()
        box_asset.GetBoxGeometry().Size = chrono.ChVectorD(width / 2, length / 2, depth / 2)
        body.AddVisualShape(box_asset)

        body.SetMass(mass)

        pos_input_marker = chrono.ChVectorD(0, -length / 2, 0)
        pos_out_marker = chrono.ChVectorD(0, length / 2, 0)
        super().__init__(builder,
                         body,
                         pos_input_marker,
                         pos_out_marker,
                         random_color,
                         is_collide=is_collide)

        chrono_object_material = struct_material2object_material(material)

        self.body.GetCollisionModel().ClearModel()
        self.body.GetCollisionModel().AddBox(chrono_object_material, width / 2, length / 2,
                                             depth / 2)
        self.body.GetCollisionModel().BuildModel()


class ChronoBodyEnv(ChronoBody):
    """Class of environments bodies with standard shape, like box, ellipsoid,
    cylinder. It adds solid body in `pychrono` physical system that is not
    robot part.

    Args:
        builder (chrono.ChSystem): Arg sets the system, which hosting the body
        shape (SimpleBody): Args define the shape of the body. Defaults to SimpleBody.BOX
        random_color (bool, optional): Flag of the random color of the body. Defaults to True.
        mass (float, optional): Value mass of the body box. Defaults to 1.
        material (Material, optional): Surface material, which define contact friction and etc.
        Defaults to DefaultChronoMaterial.
        pos (FrameTransform): The frame define initial position and orientation .
    """

    def __init__(self,
                 builder,
                 shape=SimpleBody.BOX,
                 random_color=True,
                 mass=1,
                 material=DefaultChronoMaterial(),
                 pos: FrameTransform = FrameTransform([0, 0.0, 0], [1, 0, 0, 0])):

        # Create body
        material = struct_material2object_material(material)
        if shape is SimpleBody.BOX:
            body = chrono.ChBodyEasyBox(shape.value.width, shape.value.length, shape.value.height,
                                        1000, True, True, material)
        elif shape is SimpleBody.CYLINDER:
            body = chrono.ChBodyEasyCylinder(shape.value.radius, shape.value.height, 1000, True,
                                             True, material)
        elif shape is SimpleBody.SPHERE:
            body = chrono.ChBodyEasySphere(shape.value.radius, 1000, True, True, material)
        elif shape is SimpleBody.ELLIPSOID:
            body = chrono.ChBodyEasyEllipsoid(
                chrono.ChVectorD(shape.value.radius_a, shape.value.radius_b, shape.value.radius_c),
                1000, True, True, material)
        body.SetCollide(True)
        transform = ChronoTransform(builder, pos)
        body.SetCoord(transform.transform)
        body.GetCollisionModel().SetDefaultSuggestedEnvelope(0.001)
        body.GetCollisionModel().SetDefaultSuggestedMargin(0.0005)
        body.SetMass(mass)

        # Create shape
        pos_in_marker = chrono.ChVectorD(0, 0, 0)
        pos_out_marker = chrono.ChVectorD(0, 0, 0)
        super().__init__(builder, body, pos_in_marker, pos_out_marker, random_color)

    def set_coord(self, frame: FrameTransform):
        transform = ChronoTransform(self.builder, frame)
        self.body.SetCoord(transform.transform)


class ChronoRevolveJoint(BlockBridge):
    """The class representing revolute joint object in `pychrono` physical
    engine. It is the embodiment of joint nodes from the mechanism graph in
    simulation.

    Args:
        builder (pychrono.ChSystem): Arg sets the system, which hosting the body
        axis (Axis, optional): Define rotation axis. Defaults to Axis.Z.
        type_of_input (InputType, optional): Define type of input joint control.
        Defaults to InputType.POSITION. Instead of, can changes to torque, that more realistic.
        stiffness (float, optional): Optional arg add a spring with `stiffness` to joint.
        Defaults to 0.
        damping (float, optional): Optional arg add a dempher to joint. Defaults to 0.
        equilibrium_position (float, optional): Define equilibrium position of the spring.
        Defaults to 0.

    Attributes:
        joint (pychrono.ChLink): Joint define nodes of the joint part in the system
        axis (Axis): The axis of the rotation
        input_type (InputType): The type of input
    """

    class InputType(str, Enum):
        TORQUE = {"Name": "Torque", "TypeMotor": chrono.ChLinkMotorRotationTorque}
        VELOCITY = {"Name": "Speed", "TypeMotor": chrono.ChLinkMotorRotationSpeed}
        POSITION = {"Name": "Angle", "TypeMotor": chrono.ChLinkMotorRotationAngle}
        UNCONTROL = {"Name": "Uncontrol", "TypeMotor": chrono.ChLinkRevolute}

        def __init__(self, vals):
            self.num = vals["Name"]
            self.motor = vals["TypeMotor"]

    class Axis(str, Enum):
        # Z is default rotation axis
        Z = chrono.ChQuaternionD(1, 0, 0, 0)
        Y = chrono.Q_ROTATE_Z_TO_Y
        X = chrono.Q_ROTATE_Z_TO_X

    def __init__(self,
                 builder: chrono.ChSystem,
                 axis: Axis = Axis.Z,
                 type_of_input: InputType = InputType.POSITION,
                 stiffness: float = 0.,
                 damping: float = 0.,
                 equilibrium_position: float = 0.):
        super().__init__(builder=builder)
        self.joint = None
        self.axis = axis
        self.input_type = type_of_input
        self._ref_frame_out = chrono.ChCoordsysD()
        # Spring Damper params
        self._joint_spring = None
        self._torque_functor = None
        self.stiffness = stiffness
        self.damping = damping
        self.equilibrium_position = equilibrium_position

    def connect(self, in_block: ChronoBody, out_block: ChronoBody):
        """Joint is connected two bodies.

        If we have two not initialize joints engine crash

        Args:
            in_block (ChronoBody): Slave body to connect
            out_block (ChronoBody): Master body to connect
        """
        self.joint = self.input_type.motor()
        self.joint.Initialize(in_block.body, out_block.body, True, in_block.transformed_frame_out,
                              out_block.ref_frame_in)
        self.builder.AddLink(self.joint)

        if (self.stiffness != 0) or (self.damping != 0):
            self._add_spring_damper(in_block, out_block)

    def apply_transform(self, in_block):
        """Aplied input tranformation to the output frame of the body.

        Args:
            in_block (BlockTransform): The block which define transormations
        """
        self.transformed_frame_out = self._ref_frame_out * in_block.transform

    def _add_spring_damper(self, in_block: ChronoBody, out_block: ChronoBody):
        self._joint_spring = chrono.ChLinkRSDA()
        self._joint_spring.Initialize(in_block.body, out_block.body, False,
                                      in_block.transformed_frame_out.GetAbsCoord(),
                                      out_block.ref_frame_in.GetAbsCoord())
        self._torque_functor = SpringTorque(self.stiffness, self.damping, self.equilibrium_position)
        self._joint_spring.RegisterTorqueFunctor(self._torque_functor)
        self.builder.Add(self._joint_spring)


class ChronoTransform(BlockTransform):
    """Class representing node of the transformation in `pychrono` physical
    engine.

    Args:
        builder (pychrono.ChSystem): Arg sets the system, which hosth the body
        transform (FrameTransform): Define tranformation of the instance
    """

    def __init__(self, builder: chrono.ChSystem, transform):
        super().__init__(builder=builder)
        if isinstance(transform, chrono.ChCoordsysD):
            self.transform = transform
        elif isinstance(transform, FrameTransform):
            coordsys_transform = chrono.ChCoordsysD(
                chrono.ChVectorD(transform.position[0], transform.position[1],
                                 transform.position[2]),
                chrono.ChQuaternionD(transform.rotation[0], transform.rotation[1],
                                     transform.rotation[2], transform.rotation[3]))
            self.transform = coordsys_transform


def find_body_from_two_previous_blocks(sequence: list[Block], it: int) -> Optional[Block]:
    # b->t->j->t->b Longest sequence
    for i in reversed(range(it)[-2:]):
        if sequence[i].block_type == BlockType.BODY:
            return sequence[i]
    return None


def find_body_from_two_after_blocks(sequence: list[Block], it: int) -> Optional[Block]:
    # b->t->j->t->b Longest sequence
    for block in sequence[it:it + 2]:
        if block.block_type == BlockType.BODY:
            return block
    return None


def connect_blocks(sequence: list[Block]):
    # Make body and apply transform
    previous_body_block = None
    need_fix_joint = False

    for it, block in enumerate(sequence):
        if block.block_type is BlockType.BODY:
            # First body
            if previous_body_block is None:
                need_fix_joint = True
                previous_body_block = block
            else:
                block.move_to_out_frame(previous_body_block)  # NOQA gryazuka
                if need_fix_joint:
                    block.make_fix_joint(previous_body_block)  # NOQA

                need_fix_joint = True
                previous_body_block = block

        elif block.block_type is BlockType.BRIDGE:
            need_fix_joint = False

        elif block.block_type is BlockType.TRANSFORM:
            sequence[it - 1].apply_transform(block)

    for it, block in enumerate(sequence):  # NOQA
        if block.block_type == BlockType.BRIDGE:

            block_in = find_body_from_two_previous_blocks(sequence, it)
            block_out = find_body_from_two_after_blocks(sequence, it)

            if block_in is None:
                raise Exception('Bridge block require body block before')
            if block_out is None:
                raise Exception('Bridge block require body block after')

            block.connect(block_in, block_out)  # NOQA<|MERGE_RESOLUTION|>--- conflicted
+++ resolved
@@ -58,7 +58,7 @@
         self.__list_normal_forces = []
         super().__init__()
 
-<<<<<<< HEAD
+
     def OnReportContact(self, pA: chrono.ChVectorD, pB: chrono.ChVectorD,
                         plane_coord: chrono.ChMatrix33D, distance: float, eff_radius: float,
                         react_forces: chrono.ChVectorD, react_torques: chrono.ChVectorD,
@@ -84,26 +84,7 @@
         if (body_a == self._body) or (body_b == self._body):
             self.__current_normal_forces = react_forces.x
             self.__list_normal_forces.append(react_forces.x)
-=======
-    def OnReportContact(
-        self,
-        pA,  # contact pA
-        pB,  # contact pB
-        plane_coord,  # contact plane coordsystem (A column 'X' is contact normal)
-        distance,  # contact distance
-        eff_radius,  # effective radius of curvature at contact
-        cforce,  # react.forces (if already computed). In coordsystem 'plane_coord'
-        ctorque,  # react.torques, if rolling friction (if already computed).
-        modA,  # model A (note: some containers may not support it and could be nullptr)
-        modB
-    ):  # model B (note: some containers may not support it and could be nullptr) # NOQA E125
-
-        bodyA = chrono.CastToChBody(modA)
-        bodyB = chrono.CastToChBody(modB)
-        if (bodyA == self._body) or (bodyB == self._body):
-            self.__current_normal_forces = cforce.x
-            self.__list_normal_forces.append(cforce.x)
->>>>>>> 469148da
+
         return True
 
     def is_empty(self):
