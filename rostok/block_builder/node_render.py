--- conflicted
+++ resolved
@@ -337,11 +337,9 @@
                          pos_out_marker,
                          random_color,
                          is_collide=is_collide)
-<<<<<<< HEAD
-        self._build_collision_box_model(material, size.width, size.length)
-=======
+
         self._build_collision_box_model(material, shape.width_x, shape.length_y)
->>>>>>> d1ecb7f3
+
 
 
 class LinkChronoBody(ChronoBody, RobotBody):
@@ -463,15 +461,12 @@
         chrono_object_material = struct_material2object_material(material)
 
         self.body.GetCollisionModel().ClearModel()
-<<<<<<< HEAD
-        self.body.GetCollisionModel().AddBox(chrono_object_material, width / 2,
-                                             length / 2 - width / 32, depth / 2)
+
+        self.body.GetCollisionModel().AddBox(chrono_object_material, width_x / 2,
+                                             length_y / 2 - width_x / 32, depth_z / 2)
         self.body.GetCollisionModel().SetDefaultSuggestedEnvelope(ENVELOPE)
         self.body.GetCollisionModel().SetDefaultSuggestedMargin(MARGIN)
-=======
-        self.body.GetCollisionModel().AddBox(chrono_object_material, width_x / 2,
-                                             height_y / 2 - width_x / 32, depth_z / 2)
->>>>>>> d1ecb7f3
+
         self.body.GetCollisionModel().BuildModel()
 
 
@@ -515,15 +510,12 @@
         chrono_object_material = struct_material2object_material(material)
 
         self.body.GetCollisionModel().ClearModel()
-<<<<<<< HEAD
-        self.body.GetCollisionModel().AddBox(chrono_object_material, width / 2, length / 2,
-                                             depth / 2)
+
+         self.body.GetCollisionModel().AddBox(chrono_object_material, width_x / 2, length_y / 2,
+                                             depth_z / 2)
         self.body.GetCollisionModel().SetDefaultSuggestedEnvelope(ENVELOPE)
         self.body.GetCollisionModel().SetDefaultSuggestedMargin(MARGIN)
-=======
-        self.body.GetCollisionModel().AddBox(chrono_object_material, width_x / 2, length_y / 2,
-                                             depth_z / 2)
->>>>>>> d1ecb7f3
+
         self.body.GetCollisionModel().BuildModel()
 
 
