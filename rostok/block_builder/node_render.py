from enum import Enum
from abc import ABC
from typing import Optional
import random

import pychrono.core as chrono

from rostok.block_builder.body_size import BoxSize

from rostok.utils.dataset_materials.material_dataclass_manipulating import (
    DefaultChronoMaterial, Material, struct_material2object_material)
from rostok.block_builder.transform_srtucture import FrameTransform
from rostok.block_builder.basic_node_block import (BlockBody, RobotBody, BlockBridge, BlockType,
                                                   Block, BlockTransform, SimpleBody)


class SpringTorque(chrono.TorqueFunctor):

    def __init__(self, spring_coef, damping_coef, rest_angle):
        super(SpringTorque, self).__init__()
        self.spring_coef = spring_coef
        self.damping_coef = damping_coef
        self.rest_angle = rest_angle

    def evaluate(self, time, angle, vel, link):
        """Calculation of torque, that is created by spring
        

        Args:
            time  :  current time
            angle :  relative angle of rotation
            vel   :  relative angular speed
            link  :  back-pointer to associated link


        Returns:
            torque: torque, that is created by spring
        """
        torque = 0
        if self.spring_coef > 10**-3:
            torque = -self.spring_coef * \
                (angle - self.rest_angle) - self.damping_coef * vel
        else:
            torque = -self.damping_coef * vel
        return torque


class ContactReporter(chrono.ReportContactCallback):

    def __init__(self, chrono_body):
        """Create a sensor of contact normal forces for the body.

        Args:
            chrono_body (ChBody): The body on which the sensor is install
        """
        self._body = chrono_body
        self.__current_normal_forces = None
        self.__list_normal_forces = []
        super().__init__()


    def OnReportContact(self, pA: chrono.ChVectorD, pB: chrono.ChVectorD,
                        plane_coord: chrono.ChMatrix33D, distance: float, eff_radius: float,
                        react_forces: chrono.ChVectorD, react_torques: chrono.ChVectorD,
                        contactobjA: chrono.ChContactable, contactobjB: chrono.ChContactable):
        """Callback used to report contact points already added to the container

        Args:
            pA (ChVector): coordinates of contact point(s) in body A
            pB (ChVector): coordinates of contact point(s) in body B
            plane_coord (ChMatrix33): contact plane coordsystem
            distance (float): contact distance
            eff_radius (float)): effective radius of curvature at contact
            react_forces (ChVector): reaction forces in coordsystem 'plane_coord'
            react_torques (ChVector): reaction torques, if rolling friction
            contactobjA (ChContactable): model A
            contactobjB (ChContactable): model B
        Returns:
            bool: If returns false, the contact scanning will be stopped
        """

        body_a = chrono.CastToChBody(contactobjA)
        body_b = chrono.CastToChBody(contactobjB)
        if (body_a == self._body) or (body_b == self._body):
            self.__current_normal_forces = react_forces.x
            self.__list_normal_forces.append(react_forces.x)

        return True

    def is_empty(self):
        return len(self.__list_normal_forces) == 0

    def list_clear(self):
        self.__list_normal_forces.clear()

    def get_normal_forces(self):
        return self.__current_normal_forces

    def get_list_n_forces(self):
        return self.__list_normal_forces


class ChronoBody(BlockBody, ABC):
<<<<<<< HEAD
    """Abstract class, that interpreting nodes of a robot body part in a physics engine (`pychrono <https://projectchrono.org/pychrono/>`_).
    
=======
    """Abstract class, that interpreting nodes of a robot body part in a
    physics engine (`pychrono`).

>>>>>>> abb81776
    Attributes:
        body (pychrono.ChBody): Pychrono object of the solid body. It defines visualisation,
        collision shape, position on the world frame and etc in simulation system.
        builder (pychrono.ChSystem): Pychrono object of system, which hosts the body.

    Args:
        builder (pychrono.ChSystem): Arg sets the system, which hosth the body
        body (pychrono.ChBody): Solid body define nodes of the body part in the physics system
        in_pos_marker (pychrono.ChVectorD): Arg defines position input frame the body
        out_pos_marker (chrono.ChVectorD): Arg defines position output frame the body
        random_color (bool): Flag of the random color of the body
<<<<<<< HEAD
        is_collide (bool, optional): Flag of collision body with other objects in system. Defaults to True.
=======
        is_collide (bool, optional): Flag of collision body with other objects in system.
        Defaults to True.
>>>>>>> abb81776
    """

    def __init__(self,
                 builder: chrono.ChSystem,
                 body: chrono.ChBody,
                 in_pos_marker: chrono.ChVectorD,
                 out_pos_marker: chrono.ChVectorD,
                 random_color: bool,
                 is_collide: bool = True):
        """Abstract class of interpretation of nodes of a robot body part in a
        physics engine.

        Initlization adds body in system, creates input and output
        marker of the body and sets them. Also, it initilize object of
        the contact reporter
        """
        super().__init__(builder)
        self.body = body
        self.builder.Add(self.body)

        # Create markers aka RefFrames
        input_marker = chrono.ChMarker()
        out_marker = chrono.ChMarker()
        transformed_out_marker = chrono.ChMarker()

        input_marker.SetMotionType(chrono.ChMarker.M_MOTION_KEYFRAMED)
        out_marker.SetMotionType(chrono.ChMarker.M_MOTION_KEYFRAMED)
        transformed_out_marker.SetMotionType(chrono.ChMarker.M_MOTION_KEYFRAMED)

        self.body.AddMarker(input_marker)
        self.body.AddMarker(out_marker)
        self.body.AddMarker(transformed_out_marker)
        self.body.GetCollisionModel().SetDefaultSuggestedEnvelope(0.001)
        self.body.GetCollisionModel().SetDefaultSuggestedMargin(0.0005)
        self.body.SetCollide(is_collide)

        input_marker.SetPos(in_pos_marker)
        out_marker.SetPos(out_pos_marker)
        # Calc SetPos
        transformed_out_marker.SetCoord(out_marker.GetCoord())

        self._ref_frame_in = input_marker
        self._ref_frame_out = out_marker
        self.transformed_frame_out = transformed_out_marker

        # Normal Forces
        self.__contact_reporter = ContactReporter(self.body)

        if random_color:
            rgb = [random.random(), random.random(), random.random()]
            rgb[int(random.random() * 2)] *= 0.2
            self.body.GetVisualShape(0).SetColor(chrono.ChColor(*rgb))

    def _build_collision_box_model(self, struct_material, width, length):
        """Build collision model of the block on material width and length.

        Args:
            struct_material (Material): Dataclass of material body
            width (float): Width of the box
            length (float): Length of the box
        """
        chrono_object_material = struct_material2object_material(struct_material)

        self.body.GetCollisionModel().ClearModel()
        self.body.GetCollisionModel().AddBox(chrono_object_material, width / 2, length / 2,
                                             width / 2)
        self.body.GetCollisionModel().BuildModel()

    def move_to_out_frame(self, in_block: Block):
        """Move the input frame body to output frame position input block.

        Args:
            in_block (Block): The block defines relative movming to output frame
        """
        self.builder.Update()
        local_coord_in_frame = self._ref_frame_in.GetCoord()
        abs_coord_out_frame = in_block.transformed_frame_out.GetAbsCoord()

        trans = chrono.ChFrameD(local_coord_in_frame)
        trans = trans.GetInverse()
        trans = trans.GetCoord()
        coord = abs_coord_out_frame * trans

        self.body.SetCoord(coord)

    def make_fix_joint(self, in_block):
        """Create weld joint (fixing relative posiotion and orientation)
        between input block and the body.

        Args:
            in_block (Block): The block which define relative fixing position and orientation the
            body in system
        """
        fix_joint = chrono.ChLinkMateFix()
        fix_joint.Initialize(in_block.body, self.body)
        self.builder.Add(fix_joint)

    def reset_transformed_frame_out(self):
        """Reset all transforms output frame of the body and back to initial
        state."""
        self.transformed_frame_out.SetCoord(self._ref_frame_out.GetCoord())

    def apply_transform(self, in_block: BlockTransform):
        """Applied input transformation to the output frame of the body.

        Args:
            in_block (BlockTransform): The block which define transformations
        """
        self.reset_transformed_frame_out()
        frame_coord = self.transformed_frame_out.GetCoord()
        frame_coord = frame_coord * in_block.transform
        self.transformed_frame_out.SetCoord(frame_coord)

    @property
    def ref_frame_in(self) -> chrono.ChMarker:
        """Return the input frame of the body.

        Returns:
            pychrono.ChMarker: The input frame of the body
        """
        return self._ref_frame_in

    @property
    def normal_force(self) -> float:
        """Return value normal forces of random collision point.

        Returns:
            float: Value normal forces of random collision point
        """
        self.builder.GetContactContainer().ReportAllContacts(self.__contact_reporter)
        return self.__contact_reporter.get_normal_forces()

    @property
    def list_n_forces(self) -> list:
        """Return a list of all the contact forces.

        Returns:
            list: List normal forces of all the contacts points
        """
        container = self.builder.GetContactContainer()
        contacts = container.GetNcontacts()
        if contacts:
            self.__contact_reporter.list_clear()
            container.ReportAllContacts(self.__contact_reporter)
        return self.__contact_reporter.get_list_n_forces()


class BoxChronoBody(ChronoBody, RobotBody):
<<<<<<< HEAD
    """Class of the simple box body shape of robot on pychrono engine. It defines interpretation of node of body part in physic system `pychrono <https://projectchrono.org/pychrono/>`_
    
=======
    """Class of the simple box body shape of robot on pychrono engine. It
    defines interpretation of node of body part in physic system `pychrono`

>>>>>>> abb81776
    Args:
        builder (chrono.ChSystem): Arg sets the system, which hosth the body
        size (BoxSize, optional): Size of the body box. Defaults to BoxSize(0.1, 0.1, 0.1).
        random_color (bool, optional): Flag of the random color of the body. Defaults to True.
        mass (float, optional): Value mass of the body box. Defaults to 1.
        material (Material, optional): Surface material, which define contact friction and etc.
        Defaults to DefaultChronoMaterial.
        is_collide (bool, optional): Flag of collision body with othe object in system.
        Defaults to True.
    """

    def __init__(self,
                 builder: chrono.ChSystem,
                 size: BoxSize = BoxSize(0.1, 0.1, 0.1),
                 random_color: bool = True,
                 mass: float = 1,
                 material: Material = DefaultChronoMaterial(),
                 is_collide: bool = True):
        # Create body
        material = struct_material2object_material(material)
        body = chrono.ChBody()

        box_asset = chrono.ChBoxShape()
        box_asset.GetBoxGeometry().Size = chrono.ChVectorD(size.width / 2, size.length / 2,
                                                           size.height / 2)
        body.AddVisualShape(box_asset)

        body.SetMass(mass)

        pos_in_marker = chrono.ChVectorD(0, -size.length / 2, 0)
        pos_out_marker = chrono.ChVectorD(0, size.length / 2, 0)
        super().__init__(builder,
                         body,
                         pos_in_marker,
                         pos_out_marker,
                         random_color,
                         is_collide=is_collide)
        self._build_collision_model(material, size.width, size.length)


class LinkChronoBody(ChronoBody, RobotBody):
<<<<<<< HEAD
    """Class interpretation of node of the link robot in physic engine `pychrono <https://projectchrono.org/pychrono/>`_.
    
=======
    """Class interpretation of node of the link robot in physic engine
    `pychrono`.

>>>>>>> abb81776
    Args:
        builder (chrono.ChSystem): Arg sets the system, which hosting the body
        length (float): Length of the robot link. Defaults to 2.
        width (float): Width of the robot link. Defaults to 0.1.
        depth (float): Height of the robot link. Defaults to 0.3.
        random_color (bool, optional): Flag of the random color of the body. Defaults to True.
        mass (float, optional): Value mass of the body box. Defaults to 1.
        material (Material, optional): Surface material, which define contact friction and etc.
        Defaults to DefaultChronoMaterial.
        is_collide (bool, optional): Flag of collision body with other object in system.
        Defaults to True.
    """

    def __init__(self,
                 builder: chrono.ChSystem,
                 length: float = 2,
                 width: float = 0.1,
                 depth: float = 0.3,
                 random_color: bool = True,
                 mass: float = 1,
                 material: Material = DefaultChronoMaterial(),
                 is_collide: bool = True):

        # Create body
        material = struct_material2object_material(material)
        body = chrono.ChBody()

        # Calculate new length with gap
        gap_between_bodies = 0.05
        cylinder_r = width / 2
        offset = gap_between_bodies + cylinder_r
        length_minus_gap = length - offset

        if (length_minus_gap < 0):
            raise Exception(
                f"Soo short link length: {length} Need: length > width / 2 + {gap_between_bodies}")

        # Add box visual
        box_asset = chrono.ChBoxShape()
        #TODO: Move box asset + gap + cylinder_r
        box_asset.GetBoxGeometry().Size = chrono.ChVectorD(width / 2, (length - 2 * offset) / 2,
                                                           depth / 2)

        body.AddVisualShape(box_asset)

        # Add cylinder visual
        cylinder = chrono.ChCylinder()
        cylinder.p2 = chrono.ChVectorD(0, -length / 2 + gap_between_bodies + cylinder_r, depth / 2)
        cylinder.p1 = chrono.ChVectorD(0, -length / 2 + gap_between_bodies + cylinder_r, -depth / 2)
        cylinder.rad = cylinder_r
        cylinder_asset = chrono.ChCylinderShape(cylinder)
        body.AddVisualShape(cylinder_asset)

        # Add collision box
        body.GetCollisionModel().ClearModel()
        body.GetCollisionModel().AddBox(
            material, width / 2, length_minus_gap / 2, depth / 2,
            chrono.ChVectorD(0, (cylinder_r + gap_between_bodies) / 2, 0))

        # Add collision cylinder
        body.GetCollisionModel().AddCylinder(
            material, cylinder_r, depth / 2, depth / 2,
            chrono.ChVectorD(0, -length / 2 + gap_between_bodies + cylinder_r, 0),
            chrono.ChMatrix33D(chrono.Q_ROTATE_Z_TO_Y))

        body.GetCollisionModel().BuildModel()

        body.SetMass(mass)

        pos_in_marker = chrono.ChVectorD(0, -length / 2, 0)
        pos_out_marker = chrono.ChVectorD(0, length / 2, 0)
        super().__init__(builder,
                         body,
                         pos_in_marker,
                         pos_out_marker,
                         random_color,
                         is_collide=is_collide)


class FlatChronoBody(ChronoBody, RobotBody):
<<<<<<< HEAD
    """Class interprets node of robot flat (palm) in physic engine `pychrono <https://projectchrono.org/pychrono/>`_.
    
=======
    """Class interprets node of robot flat (palm) in physic engine `pychrono`.

>>>>>>> abb81776
    Args:
        builder (chrono.ChSystem): Arg sets the system, which hosting the body
        length (float): Length of the robot link. Defaults to 2.
        width (float): Width of the robot link. Defaults to 0.1.
        depth (float): Height of the robot link. Defaults to 0.3.
        random_color (bool, optional): Flag of the random color of the body. Defaults to True.
        mass (float, optional): Value mass of the body box. Defaults to 1.
        material (Material, optional): Surface material, which define contact friction and etc.
        Defaults to DefaultChronoMaterial.
        is_collide (bool, optional): Flag of collision body with other object in system.
        Defaults to True.
    """

    def __init__(self,
                 builder,
                 length=2,
                 width=0.1,
                 depth=0.3,
                 random_color=True,
                 mass=1,
                 material=DefaultChronoMaterial(),
                 is_collide: bool = True):
        # Create body

        body = chrono.ChBody()

        box_asset = chrono.ChBoxShape()
        box_asset.GetBoxGeometry().Size = chrono.ChVectorD(width / 2, length / 2 - width / 32,
                                                           depth / 2)
        body.AddVisualShape(box_asset)
        body.SetCollide(True)

        body.SetMass(mass)

        pos_input_marker = chrono.ChVectorD(0, -length / 2, 0)
        pos_out_marker = chrono.ChVectorD(0, length / 2, 0)
        super().__init__(builder,
                         body,
                         pos_input_marker,
                         pos_out_marker,
                         random_color,
                         is_collide=is_collide)

        chrono_object_material = struct_material2object_material(material)

        self.body.GetCollisionModel().ClearModel()
        self.body.GetCollisionModel().AddBox(chrono_object_material, width / 2,
                                             length / 2 - width / 32, depth / 2)
        self.body.GetCollisionModel().BuildModel()


class MountChronoBody(ChronoBody, RobotBody):
<<<<<<< HEAD
    """Class is interprets node of robot end limbs in physic engine `pychrono <https://projectchrono.org/pychrono/>`_.
    
=======
    """Class is interprets node of robot end limbs in physic engine `pychrono`.

>>>>>>> abb81776
    Args:
        builder (chrono.ChSystem): Arg sets the system, which hosting the body
        length (float): Length of the robot link. Defaults to 0.1.
        width (float): Width of the robot link. Defaults to 0.1.
        depth (float): Height of the robot link. Defaults to 0.3.
        random_color (bool, optional): Flag of the random color of the body. Defaults to True.
        mass (float, optional): Value mass of the body box. Defaults to 1.
        material (Material, optional): Surface material, which define contact friction and etc.
        Defaults to DefaultChronoMaterial.
        is_collide (bool, optional): Flag of collision body with other object in system.
        Defaults to True.
    """

    def __init__(self,
                 builder,
                 length=0.1,
                 width=0.1,
                 depth=0.3,
                 random_color=True,
                 mass=1,
                 material=DefaultChronoMaterial(),
                 is_collide: bool = True):
        # Create body

        body = chrono.ChBody()

        box_asset = chrono.ChBoxShape()
        box_asset.GetBoxGeometry().Size = chrono.ChVectorD(width / 2, length / 2, depth / 2)
        body.AddVisualShape(box_asset)

        body.SetMass(mass)

        pos_input_marker = chrono.ChVectorD(0, -length / 2, 0)
        pos_out_marker = chrono.ChVectorD(0, length / 2, 0)
        super().__init__(builder,
                         body,
                         pos_input_marker,
                         pos_out_marker,
                         random_color,
                         is_collide=is_collide)

        chrono_object_material = struct_material2object_material(material)

        self.body.GetCollisionModel().ClearModel()
        self.body.GetCollisionModel().AddBox(chrono_object_material, width / 2, length / 2,
                                             depth / 2)
        self.body.GetCollisionModel().BuildModel()


class ChronoBodyEnv(ChronoBody):
<<<<<<< HEAD
    """Class of environments bodies with standard shape, like box, ellipsoid, cylinder. It adds solid body in `pychrono <https://projectchrono.org/pychrono/>`_ physical system that is not robot part
    
=======
    """Class of environments bodies with standard shape, like box, ellipsoid,
    cylinder. It adds solid body in `pychrono` physical system that is not
    robot part.

>>>>>>> abb81776
    Args:
        builder (chrono.ChSystem): Arg sets the system, which hosting the body
        shape (SimpleBody): Args define the shape of the body. Defaults to SimpleBody.BOX
        random_color (bool, optional): Flag of the random color of the body. Defaults to True.
        mass (float, optional): Value mass of the body box. Defaults to 1.
        material (Material, optional): Surface material, which define contact friction and etc.
        Defaults to DefaultChronoMaterial.
        pos (FrameTransform): The frame define initial position and orientation .
    """

    def __init__(self,
                 builder,
                 shape=SimpleBody.BOX,
                 random_color=True,
                 mass=1,
                 material=DefaultChronoMaterial(),
                 pos: FrameTransform = FrameTransform([0, 0.0, 0], [1, 0, 0, 0])):

        # Create body
        material = struct_material2object_material(material)
        if shape is SimpleBody.BOX:
            body = chrono.ChBodyEasyBox(shape.value.width, shape.value.length, shape.value.height,
                                        1000, True, True, material)
        elif shape is SimpleBody.CYLINDER:
            body = chrono.ChBodyEasyCylinder(shape.value.radius, shape.value.height, 1000, True,
                                             True, material)
        elif shape is SimpleBody.SPHERE:
            body = chrono.ChBodyEasySphere(shape.value.radius, 1000, True, True, material)
        elif shape is SimpleBody.ELLIPSOID:
            body = chrono.ChBodyEasyEllipsoid(
                chrono.ChVectorD(shape.value.radius_a, shape.value.radius_b, shape.value.radius_c),
                1000, True, True, material)
        body.SetCollide(True)
        transform = ChronoTransform(builder, pos)
        body.SetCoord(transform.transform)
        body.GetCollisionModel().SetDefaultSuggestedEnvelope(0.001)
        body.GetCollisionModel().SetDefaultSuggestedMargin(0.0005)
        body.SetMass(mass)

        # Create shape
        pos_in_marker = chrono.ChVectorD(0, 0, 0)
        pos_out_marker = chrono.ChVectorD(0, 0, 0)
        super().__init__(builder, body, pos_in_marker, pos_out_marker, random_color)

    def set_coord(self, frame: FrameTransform):
        transform = ChronoTransform(self.builder, frame)
        self.body.SetCoord(transform.transform)


class ChronoRevolveJoint(BlockBridge):
<<<<<<< HEAD
    """The class representing revolute joint object in `pychrono <https://projectchrono.org/pychrono/>`_ physical engine. It is the embodiment of joint nodes from the mechanism graph in simulation
    
=======
    """The class representing revolute joint object in `pychrono` physical
    engine. It is the embodiment of joint nodes from the mechanism graph in
    simulation.
>>>>>>> abb81776

    Args:
        builder (pychrono.ChSystem): Arg sets the system, which hosting the body
        axis (Axis, optional): Define rotation axis. Defaults to Axis.Z.
        type_of_input (InputType, optional): Define type of input joint control.
        Defaults to InputType.POSITION. Instead of, can changes to torque, that more realistic.
        stiffness (float, optional): Optional arg add a spring with `stiffness` to joint.
        Defaults to 0.
        damping (float, optional): Optional arg add a dempher to joint. Defaults to 0.
        equilibrium_position (float, optional): Define equilibrium position of the spring.
        Defaults to 0.

    Attributes:
        joint (pychrono.ChLink): Joint define nodes of the joint part in the system
        axis (Axis): The axis of the rotation
        input_type (InputType): The type of input
    """

    class InputType(str, Enum):
        TORQUE = {"Name": "Torque", "TypeMotor": chrono.ChLinkMotorRotationTorque}
        VELOCITY = {"Name": "Speed", "TypeMotor": chrono.ChLinkMotorRotationSpeed}
        POSITION = {"Name": "Angle", "TypeMotor": chrono.ChLinkMotorRotationAngle}
        UNCONTROL = {"Name": "Uncontrol", "TypeMotor": chrono.ChLinkRevolute}

        def __init__(self, vals):
            self.num = vals["Name"]
            self.motor = vals["TypeMotor"]

    class Axis(str, Enum):
        # Z is default rotation axis
        Z = chrono.ChQuaternionD(1, 0, 0, 0)
        Y = chrono.Q_ROTATE_Z_TO_Y
        X = chrono.Q_ROTATE_Z_TO_X

    def __init__(self,
                 builder: chrono.ChSystem,
                 axis: Axis = Axis.Z,
                 type_of_input: InputType = InputType.POSITION,
                 stiffness: float = 0.,
                 damping: float = 0.,
                 equilibrium_position: float = 0.):
        super().__init__(builder=builder)
        self.joint = None
        self.axis = axis
        self.input_type = type_of_input
        self._ref_frame_out = chrono.ChCoordsysD()
        # Spring Damper params
        self._joint_spring = None
        self._torque_functor = None
        self.stiffness = stiffness
        self.damping = damping
        self.equilibrium_position = equilibrium_position

    def connect(self, in_block: ChronoBody, out_block: ChronoBody):
        """Joint is connected two bodies.

        If we have two not initialize joints engine crash

        Args:
            in_block (ChronoBody): Slave body to connect
            out_block (ChronoBody): Master body to connect
        """
        self.joint = self.input_type.motor()
        self.joint.Initialize(in_block.body, out_block.body, True, in_block.transformed_frame_out,
                              out_block.ref_frame_in)
        self.builder.AddLink(self.joint)

        if (self.stiffness != 0) or (self.damping != 0):
            self._add_spring_damper(in_block, out_block)

    def apply_transform(self, in_block):
        """Aplied input tranformation to the output frame of the body.

        Args:
            in_block (BlockTransform): The block which define transormations
        """
        self.transformed_frame_out = self._ref_frame_out * in_block.transform

    def _add_spring_damper(self, in_block: ChronoBody, out_block: ChronoBody):
        self._joint_spring = chrono.ChLinkRSDA()
        self._joint_spring.Initialize(in_block.body, out_block.body, False,
                                      in_block.transformed_frame_out.GetAbsCoord(),
                                      out_block.ref_frame_in.GetAbsCoord())
        self._torque_functor = SpringTorque(self.stiffness, self.damping, self.equilibrium_position)
        self._joint_spring.RegisterTorqueFunctor(self._torque_functor)
        self.builder.Add(self._joint_spring)


class ChronoTransform(BlockTransform):
<<<<<<< HEAD
    """Class representing node of the transformation in `pychrono <https://projectchrono.org/pychrono/>`_ physical engine
=======
    """Class representing node of the transformation in `pychrono` physical
    engine.
>>>>>>> abb81776

    Args:
        builder (pychrono.ChSystem): Arg sets the system, which hosth the body
        transform (FrameTransform): Define tranformation of the instance
    """

    def __init__(self, builder: chrono.ChSystem, transform):
        super().__init__(builder=builder)
        if isinstance(transform, chrono.ChCoordsysD):
            self.transform = transform
        elif isinstance(transform, FrameTransform):
            coordsys_transform = chrono.ChCoordsysD(
                chrono.ChVectorD(transform.position[0], transform.position[1],
                                 transform.position[2]),
                chrono.ChQuaternionD(transform.rotation[0], transform.rotation[1],
                                     transform.rotation[2], transform.rotation[3]))
            self.transform = coordsys_transform


def find_body_from_two_previous_blocks(sequence: list[Block], it: int) -> Optional[Block]:
    # b->t->j->t->b Longest sequence
    for i in reversed(range(it)[-2:]):
        if sequence[i].block_type == BlockType.BODY:
            return sequence[i]
    return None


def find_body_from_two_after_blocks(sequence: list[Block], it: int) -> Optional[Block]:
    # b->t->j->t->b Longest sequence
    for block in sequence[it:it + 2]:
        if block.block_type == BlockType.BODY:
            return block
    return None


def connect_blocks(sequence: list[Block]):
    # Make body and apply transform
    previous_body_block = None
    need_fix_joint = False

    for it, block in enumerate(sequence):
        if block.block_type is BlockType.BODY:
            # First body
            if previous_body_block is None:
                need_fix_joint = True
                previous_body_block = block
            else:
                block.move_to_out_frame(previous_body_block)  # NOQA gryazuka
                if need_fix_joint:
                    block.make_fix_joint(previous_body_block)  # NOQA

                need_fix_joint = True
                previous_body_block = block

        elif block.block_type is BlockType.BRIDGE:
            need_fix_joint = False

        elif block.block_type is BlockType.TRANSFORM:
            sequence[it - 1].apply_transform(block)

    for it, block in enumerate(sequence):  # NOQA
        if block.block_type == BlockType.BRIDGE:

            block_in = find_body_from_two_previous_blocks(sequence, it)
            block_out = find_body_from_two_after_blocks(sequence, it)

            if block_in is None:
                raise Exception('Bridge block require body block before')
            if block_out is None:
                raise Exception('Bridge block require body block after')

            block.connect(block_in, block_out)  # NOQA<|MERGE_RESOLUTION|>--- conflicted
+++ resolved
@@ -101,14 +101,9 @@
 
 
 class ChronoBody(BlockBody, ABC):
-<<<<<<< HEAD
-    """Abstract class, that interpreting nodes of a robot body part in a physics engine (`pychrono <https://projectchrono.org/pychrono/>`_).
+    """Abstract class, that interpreting nodes of a robot body part in a
+    physics engine (`pychrono <https://projectchrono.org/pychrono/>`_).
     
-=======
-    """Abstract class, that interpreting nodes of a robot body part in a
-    physics engine (`pychrono`).
-
->>>>>>> abb81776
     Attributes:
         body (pychrono.ChBody): Pychrono object of the solid body. It defines visualisation,
         collision shape, position on the world frame and etc in simulation system.
@@ -120,12 +115,8 @@
         in_pos_marker (pychrono.ChVectorD): Arg defines position input frame the body
         out_pos_marker (chrono.ChVectorD): Arg defines position output frame the body
         random_color (bool): Flag of the random color of the body
-<<<<<<< HEAD
-        is_collide (bool, optional): Flag of collision body with other objects in system. Defaults to True.
-=======
         is_collide (bool, optional): Flag of collision body with other objects in system.
         Defaults to True.
->>>>>>> abb81776
     """
 
     def __init__(self,
@@ -274,14 +265,9 @@
 
 
 class BoxChronoBody(ChronoBody, RobotBody):
-<<<<<<< HEAD
-    """Class of the simple box body shape of robot on pychrono engine. It defines interpretation of node of body part in physic system `pychrono <https://projectchrono.org/pychrono/>`_
+    """Class of the simple box body shape of robot on pychrono engine. It
+    defines interpretation of node of body part in physic system `pychrono <https://projectchrono.org/pychrono/>`_
     
-=======
-    """Class of the simple box body shape of robot on pychrono engine. It
-    defines interpretation of node of body part in physic system `pychrono`
-
->>>>>>> abb81776
     Args:
         builder (chrono.ChSystem): Arg sets the system, which hosth the body
         size (BoxSize, optional): Size of the body box. Defaults to BoxSize(0.1, 0.1, 0.1).
@@ -323,14 +309,9 @@
 
 
 class LinkChronoBody(ChronoBody, RobotBody):
-<<<<<<< HEAD
-    """Class interpretation of node of the link robot in physic engine `pychrono <https://projectchrono.org/pychrono/>`_.
+    """Class interpretation of node of the link robot in physic engine
+    `pychrono <https://projectchrono.org/pychrono/>`_.
     
-=======
-    """Class interpretation of node of the link robot in physic engine
-    `pychrono`.
-
->>>>>>> abb81776
     Args:
         builder (chrono.ChSystem): Arg sets the system, which hosting the body
         length (float): Length of the robot link. Defaults to 2.
@@ -411,13 +392,8 @@
 
 
 class FlatChronoBody(ChronoBody, RobotBody):
-<<<<<<< HEAD
     """Class interprets node of robot flat (palm) in physic engine `pychrono <https://projectchrono.org/pychrono/>`_.
     
-=======
-    """Class interprets node of robot flat (palm) in physic engine `pychrono`.
-
->>>>>>> abb81776
     Args:
         builder (chrono.ChSystem): Arg sets the system, which hosting the body
         length (float): Length of the robot link. Defaults to 2.
@@ -470,13 +446,8 @@
 
 
 class MountChronoBody(ChronoBody, RobotBody):
-<<<<<<< HEAD
     """Class is interprets node of robot end limbs in physic engine `pychrono <https://projectchrono.org/pychrono/>`_.
     
-=======
-    """Class is interprets node of robot end limbs in physic engine `pychrono`.
-
->>>>>>> abb81776
     Args:
         builder (chrono.ChSystem): Arg sets the system, which hosting the body
         length (float): Length of the robot link. Defaults to 0.1.
@@ -527,15 +498,10 @@
 
 
 class ChronoBodyEnv(ChronoBody):
-<<<<<<< HEAD
-    """Class of environments bodies with standard shape, like box, ellipsoid, cylinder. It adds solid body in `pychrono <https://projectchrono.org/pychrono/>`_ physical system that is not robot part
+    """Class of environments bodies with standard shape, like box, ellipsoid,
+    cylinder. It adds solid body in `pychrono <https://projectchrono.org/pychrono/>`_ physical system that is not
+    robot part.
     
-=======
-    """Class of environments bodies with standard shape, like box, ellipsoid,
-    cylinder. It adds solid body in `pychrono` physical system that is not
-    robot part.
-
->>>>>>> abb81776
     Args:
         builder (chrono.ChSystem): Arg sets the system, which hosting the body
         shape (SimpleBody): Args define the shape of the body. Defaults to SimpleBody.BOX
@@ -586,30 +552,23 @@
 
 
 class ChronoRevolveJoint(BlockBridge):
-<<<<<<< HEAD
-    """The class representing revolute joint object in `pychrono <https://projectchrono.org/pychrono/>`_ physical engine. It is the embodiment of joint nodes from the mechanism graph in simulation
-    
-=======
-    """The class representing revolute joint object in `pychrono` physical
+    """The class representing revolute joint object in `pychrono <https://projectchrono.org/pychrono/>`_ physical
     engine. It is the embodiment of joint nodes from the mechanism graph in
     simulation.
->>>>>>> abb81776
-
-    Args:
-        builder (pychrono.ChSystem): Arg sets the system, which hosting the body
-        axis (Axis, optional): Define rotation axis. Defaults to Axis.Z.
-        type_of_input (InputType, optional): Define type of input joint control.
-        Defaults to InputType.POSITION. Instead of, can changes to torque, that more realistic.
-        stiffness (float, optional): Optional arg add a spring with `stiffness` to joint.
-        Defaults to 0.
-        damping (float, optional): Optional arg add a dempher to joint. Defaults to 0.
-        equilibrium_position (float, optional): Define equilibrium position of the spring.
-        Defaults to 0.
-
-    Attributes:
-        joint (pychrono.ChLink): Joint define nodes of the joint part in the system
-        axis (Axis): The axis of the rotation
-        input_type (InputType): The type of input
+    
+
+        Args:
+            builder (pychrono.ChSystem): Arg sets the system, which hosth the body
+            axis (Axis, optional): Define rotation axis. Defaults to Axis.Z.
+            type_of_input (InputType, optional): Define type of input joint control. Defaults to InputType.POSITION. Instead of, can changes to torque, that more realistic.
+            stiffness (float, optional): Optional arg add a spring with `stiffness` to joint. Defaults to 0.
+            damping (float, optional): Optional arg add a dempher to joint. Defaults to 0.
+            equilibrium_position (float, optional): Define equilibrium position of the spring. Defaults to 0.
+            
+        Attributes:
+            joint (pychrono.ChLink): Joint define nodes of the joint part in the system
+            axis (Axis): The axis of the rotation
+            input_type (InputType): The type of input
     """
 
     class InputType(str, Enum):
@@ -683,12 +642,8 @@
 
 
 class ChronoTransform(BlockTransform):
-<<<<<<< HEAD
-    """Class representing node of the transformation in `pychrono <https://projectchrono.org/pychrono/>`_ physical engine
-=======
-    """Class representing node of the transformation in `pychrono` physical
-    engine.
->>>>>>> abb81776
+    """Class representing node of the transformation in `pychrono <https://projectchrono.org/pychrono/>`_ physical
+    engine
 
     Args:
         builder (pychrono.ChSystem): Arg sets the system, which hosth the body
