import pathlib
import random
from enum import Enum
from typing import Optional, Union



import open3d
import pychrono.core as chrono
from rostok.block_builder_api.block_parameters import FrameTransform, DefaultFrame
import rostok.block_builder_api.easy_body_shapes as easy_body_shapes
from rostok.block_builder_chrono.block_types import (BlockBody, BlockBridge, BlockTransform)
from rostok.block_builder_chrono.blocks_utils import (ContactReporter, SpringTorque,
                                                      frame_transform_to_chcoordsys, rotation_z_q)
from rostok.block_builder_chrono.chrono_system import get_chrono_system
from rostok.block_builder_chrono.mesh import o3d_to_chrono_trianglemesh
from rostok.utils.dataset_materials.material_dataclass_manipulating import (
    DefaultChronoMaterial, struct_material2object_material)


class BuildingBody(BlockBody):
    """Abstract class, that interpreting nodes of a robot body part in a
    physics engine (`pychrono <https://projectchrono.org/pychrono/>`_).
    
    Attributes:
        body (pychrono.ChBody): Pychrono object of the solid body. It defines visualisation,
        collision shape, position on the world frame and etc in simulation system.

    Args:
        builder (pychrono.ChSystem): Arg sets the system, which hosth the body
        body (pychrono.ChBody): Solid body define nodes of the body part in the physics system
        in_pos_marker (pychrono.ChVectorD): Arg defines position input frame the body
        out_pos_marker (chrono.ChVectorD): Arg defines position output frame the body
        random_color (bool): Flag of the random color of the body
        is_collide (bool, optional): Flag of collision body with other objects in system.
        Defaults to True.
    """

    def __init__(self,
                 body: chrono.ChBody,
                 in_pos_marker: chrono.ChVectorD,
                 out_pos_marker: chrono.ChVectorD,
                 color: Optional[list[int]] = None,
                 is_collide: bool = True):
        """Abstract class of interpretation of nodes of a robot body part in a
        physics engine.

        Initlization adds body in system, creates input and output
        marker of the body and sets them. Also, it initilize object of
        the contact reporter
        """
        super().__init__()
        # the body object is created in the constructor of the derived class
        self.body = body

        # Create markers - additional coordinate frames for the body
        # We add four markers 1. the default input connecting point, 2. the default out connecting point
        # 3. the transformed input point, 4. the transformed out point
        input_marker = chrono.ChMarker()
        out_marker = chrono.ChMarker()
        transformed_input_marker = chrono.ChMarker()
        transformed_out_marker = chrono.ChMarker()
        input_marker.SetMotionType(chrono.ChMarker.M_MOTION_KEYFRAMED)
        out_marker.SetMotionType(chrono.ChMarker.M_MOTION_KEYFRAMED)
        transformed_input_marker.SetMotionType(chrono.ChMarker.M_MOTION_KEYFRAMED)
        transformed_out_marker.SetMotionType(chrono.ChMarker.M_MOTION_KEYFRAMED)
        self.body.AddMarker(input_marker)
        self.body.AddMarker(out_marker)
        self.body.AddMarker(transformed_input_marker)
        self.body.AddMarker(transformed_out_marker)
        input_marker.SetPos(in_pos_marker)
        out_marker.SetPos(out_pos_marker)
        transformed_input_marker.SetCoord(input_marker.GetCoord())
        transformed_out_marker.SetCoord(out_marker.GetCoord())
        self._ref_frame_in = input_marker
        self._ref_frame_out = out_marker
        self.transformed_frame_input = transformed_input_marker
        self.transformed_frame_out = transformed_out_marker

        # set the parameters of body collision model
        self.body.GetCollisionModel().SetDefaultSuggestedEnvelope(0.001)
        self.body.GetCollisionModel().SetDefaultSuggestedMargin(0.0005)
        self.body.SetCollide(is_collide)
        # Normal Forces
        # set a color for the body, default is random
        if color is None:
            rgb = [random.random(), random.random(), random.random()]
            rgb[int(random.random() * 2)] *= 0.2
            self.body.GetVisualShape(0).SetColor(chrono.ChColor(*rgb))
        else:
            color = [x / 256 for x in color]
            self.body.GetVisualShape(0).SetColor(chrono.ChColor(*color))

    def reset_transformed_frame_out(self):
        """Reset all transforms output frame of the body and back to initial
        state."""
        self.transformed_frame_out.SetCoord(self._ref_frame_out.GetCoord())

    def reset_transformed_frame_input(self):
        """Reset all transforms output frame of the body and back to initial
        state."""
        self.transformed_frame_input.SetCoord(self._ref_frame_in.GetCoord())

    def apply_transform_out(self, transform: chrono.ChCoordsysD):
        """Applied transformation to the out frame of the body.

        Args:
            in_block (BlockTransform): The block which define transformations
        """
        self.reset_transformed_frame_out()
        frame_coord = self.transformed_frame_out.GetCoord()
        frame_coord = frame_coord * transform
        self.transformed_frame_out.SetCoord(frame_coord)

    def apply_input_transform(self, transform: chrono.ChCoordsysD):
        """Applied transformation to the input frame of the body.

        Args:
            in_block (BlockTransform): The block which define transformations
        """
        self.reset_transformed_frame_input()
        frame_coord = self.transformed_frame_input.GetCoord()
        frame_coord = frame_coord * transform
        self.transformed_frame_input.SetCoord(frame_coord)

    def set_coord(self, frame: FrameTransform):
        self.body.SetCoord(frame_transform_to_chcoordsys(frame))

    @property
    def ref_frame_in(self) -> chrono.ChMarker:
        """Return the input frame of the body.

        Returns:
            pychrono.ChMarker: The input frame of the body
        """
        return self._ref_frame_in


class ChronoTransform(BlockTransform):
    """Class representing node of the transformation in `pychrono <https://projectchrono.org/pychrono/>`_ physical
    engine

    Args:
        transform (FrameTransform): Define transformation of the instance
    """

    def __init__(self, transform : Union[chrono.ChCoordsysD, FrameTransform], is_transform_input=False):
        super().__init__(is_transform_input=is_transform_input)
        if isinstance(transform, chrono.ChCoordsysD):
            self.transform = transform
        elif isinstance(transform, FrameTransform):
            coordsys_transform = chrono.ChCoordsysD(
                chrono.ChVectorD(transform.position[0], transform.position[1],
                                 transform.position[2]),
                chrono.ChQuaternionD(transform.rotation[0], transform.rotation[1],
                                     transform.rotation[2], transform.rotation[3]))
            self.transform = coordsys_transform



class JointInputTypeChrono(str, Enum):
    TORQUE = {"Name": "Torque", "TypeMotor": chrono.ChLinkMotorRotationTorque}
    VELOCITY = {"Name": "Speed", "TypeMotor": chrono.ChLinkMotorRotationSpeed}
    POSITION = {"Name": "Angle", "TypeMotor": chrono.ChLinkMotorRotationAngle}
    UNCONTROL = {"Name": "Uncontrol", "TypeMotor": chrono.ChLinkRevolute}

    def __init__(self, vals):
        self.num = vals["Name"]
        self.motor = vals["TypeMotor"]


class ChronoRevolveJoint(BlockBridge):
    """The class representing revolute joint object in `pychrono <https://projectchrono.org/pychrono/>`_ 
    physical engine. It is the embodiment of joint nodes from the mechanism graph in
    simulation.

        Args:
            axis (Axis, optional): Define rotation axis. Defaults to Axis.Z.
            type_of_input (InputType, optional): Define type of input joint control. Defaults to InputType.POSITION. Instead of, can changes to torque, that more realistic.
            stiffness (float, optional): Optional arg add a spring with `stiffness` to joint. Defaults to 0.
            damping (float, optional): Optional arg add a damper to joint. Defaults to 0.
            equilibrium_position (float, optional): Define equilibrium position of the spring. Defaults to 0.

        Attributes:
            joint (pychrono.ChLink): Joint define nodes of the joint part in the system
            axis (Axis): The axis of the rotation
            input_type (InputType): The type of input
    """

    def __init__(self,
                 type_of_input: JointInputTypeChrono = JointInputTypeChrono.TORQUE,
                 radius=0.07,
                 length=0.4,
                 material = DefaultChronoMaterial(),
                 density = 10.0,
                 starting_angle=0,
                 stiffness: float = 0.,
                 damping: float = 0.,
                 equilibrium_position: float = 0.,
                 with_collision = True):
        super().__init__()
        self.joint: Optional[Union[chrono.ChLinkMotorRotationTorque,
                                   chrono.ChLinkMotorRotationSpeed, chrono.ChLinkMotorRotationAngle,
                                   chrono.ChLinkRevolute]] = None

        self.input_type = type_of_input
        self.radius = radius
        self.length = length
        self.starting_angle = starting_angle
        self.density = density
        material = struct_material2object_material(material)
        self.material = material
        # Spring Damper params
        self._joint_spring: Optional[chrono.ChLinkRSDA] = None
        self._torque_functor: Optional[SpringTorque] = None
        self.stiffness = stiffness
        self.damping = damping
        self.equilibrium_position = equilibrium_position
        self.with_collision = with_collision


    def set_prev_body_frame(self, prev_block: BuildingBody, system: chrono.ChSystem):
        # additional transform is just a translation along y axis to the radius of the joint
        additional_transform = chrono.ChCoordsysD(chrono.ChVectorD(0, self.radius, 0),
                                                  chrono.ChQuaternionD(1, 0, 0, 0))
        additional_transform *= chrono.ChCoordsysD(chrono.ChVectorD(0, 0, 0),
                                                   rotation_z_q(self.starting_angle))
        transform = prev_block.transformed_frame_out.GetCoord()
        prev_block.transformed_frame_out.SetCoord(transform * additional_transform)
        system.Update()

    def set_next_body_frame(self, next_block: BuildingBody, system: chrono.ChSystem):
        additional_transform = chrono.ChCoordsysD(chrono.ChVectorD(0, -self.radius, 0),
                                                  chrono.ChQuaternionD(1, 0, 0, 0))
        transform = next_block.transformed_frame_input.GetCoord()
        next_block.transformed_frame_input.SetCoord(transform * additional_transform)
        system.Update()

    def connect(self, in_block: BuildingBody, out_block: BuildingBody, system: chrono.ChSystem):
        """Joint is connected two bodies.

        If we have two not initialize joints engine crash

        Args:
            in_block (BuildingBody): Slave body to connect
            out_block (BuildingBody): Master body to connect
        """
        system.Update()
        self.joint = self.input_type.motor()
        self.joint.Initialize(in_block.body, out_block.body, True, in_block.transformed_frame_out,
                              out_block.transformed_frame_input)
        system.AddLink(self.joint)

        if (self.stiffness != 0) or (self.damping != 0):
            self._add_spring_damper(in_block, out_block, system)

        if (self.with_collision):
            eps = 0.002
            cylinder = chrono.ChBodyEasyCylinder(self.radius-eps, self.length, self.density, True, True, self.material)
            turn = chrono.ChCoordsysD(chrono.ChVectorD(0,0,0),chrono.Q_ROTATE_Y_TO_Z)
            reversed_turn = chrono.ChCoordsysD(chrono.ChVectorD(0,0,0),chrono.Q_ROTATE_Z_TO_Y)

            cylinder.SetCoord(in_block.transformed_frame_out.GetAbsCoord()*turn)
            system.Add(cylinder)
            marker = chrono.ChMarker()
            marker.SetMotionType(chrono.ChMarker.M_MOTION_KEYFRAMED)
            marker.SetCoord(reversed_turn)
            cylinder.AddMarker(marker)
            system.Update()
            fix_joint = chrono.ChLinkMateFix()
            fix_joint.Initialize(in_block.body, cylinder, True, in_block.transformed_frame_out,
                         marker)
            system.Add(fix_joint)
        else:
            # Add cylinder visual only
            cylinder = chrono.ChCylinder()
            cylinder.p2 = chrono.ChVectorD(0, 0, self.length / 2)
            cylinder.p1 = chrono.ChVectorD(0, 0, -self.length / 2)
            cylinder.rad = self.radius
            cylinder_asset = chrono.ChCylinderShape(cylinder)
            self.joint.AddVisualShape(cylinder_asset)
        system.Update()

    def _add_spring_damper(self, in_block: BuildingBody, out_block: BuildingBody,
                           system: chrono.ChSystem):
        self._joint_spring = chrono.ChLinkRSDA()
        self._joint_spring.Initialize(in_block.body, out_block.body, False,
                                      in_block.transformed_frame_out.GetAbsCoord(),
                                      out_block.ref_frame_in.GetAbsCoord())
        self._torque_functor = SpringTorque(self.stiffness, self.damping, self.equilibrium_position)
        self._joint_spring.RegisterTorqueFunctor(self._torque_functor)
        system.Add(self._joint_spring)


class PrimitiveBody(BuildingBody):
    """Class of environments bodies with standard shape, like box, ellipsoid,
    cylinder. It adds solid body in `pychrono <https://projectchrono.org/pychrono/>`_ physical system that is not
    robot part.
    
    Args:
        builder (chrono.ChSystem): Arg sets the system, which hosting the body
        shape (SimpleBody): Args define the shape of the body. Defaults to SimpleBody.BOX
        random_color (bool, optional): Flag of the random color of the body. Defaults to True.
        mass (float, optional): Value mass of the body box. Defaults to 1.
        material (Material, optional): Surface material, which define contact friction and etc.
        Defaults to DefaultChronoMaterial.
        pos (FrameTransform): The frame define initial position and orientation .
    """

    def __init__(self,
                 shape: easy_body_shapes.ShapeTypes = easy_body_shapes.Box(),
                 density: float = 10.0,
                 material=DefaultChronoMaterial(),
                 is_collide: bool = True,
                 color: Optional[list[int]] = None):

        # Create body
        material = struct_material2object_material(material)

        if isinstance(shape, easy_body_shapes.Box):
            body = chrono.ChBodyEasyBox(shape.width_x, shape.length_y, shape.height_z, density,
                                        True, True, material)
            pos_in_marker = chrono.ChVectorD(0, -shape.length_y * 0.5, 0)
            pos_out_marker = chrono.ChVectorD(0, shape.length_y * 0.5, 0)
        elif isinstance(shape, easy_body_shapes.Cylinder):
            body = chrono.ChBodyEasyCylinder(shape.radius, shape.height_y, density, True, True,
                                             material)
            pos_in_marker = chrono.ChVectorD(0, -shape.height_y * 0.5, 0)
            pos_out_marker = chrono.ChVectorD(0, shape.height_y * 0.5, 0)
        elif isinstance(shape, easy_body_shapes.Sphere):
            body = chrono.ChBodyEasySphere(shape.radius, density, True, True, material)
            pos_in_marker = chrono.ChVectorD(0, -shape.radius * 0.5, 0)
            pos_out_marker = chrono.ChVectorD(0, shape.radius * 0.5, 0)
        elif isinstance(shape, easy_body_shapes.Ellipsoid):
            body = chrono.ChBodyEasyEllipsoid(
                chrono.ChVectorD(shape.radius_x, shape.radius_y, shape.radius_z), density, True,
                True, material)
            pos_in_marker = chrono.ChVectorD(0, -shape.radius_y * 0.5, 0)
            pos_out_marker = chrono.ChVectorD(0, shape.radius_y * 0.5, 0)
        else:
            raise Exception("Unknown shape for ChronoBodyEnv object")

        # Create shape
        super().__init__(body, pos_in_marker, pos_out_marker, color, is_collide)


class ChronoEasyShapeObject():
    """Class of environments bodies with standard shape, like box, ellipsoid,
    cylinder. It adds solid body in `pychrono <https://projectchrono.org/pychrono/>`_ physical system that is not
    robot part.
    
    Args:
        builder (chrono.ChSystem): Arg sets the system, which hosting the body
        shape (SimpleBody): Args define the shape of the body. Defaults to SimpleBody.BOX
        random_color (bool, optional): Flag of the random color of the body. Defaults to True.
        mass (float, optional): Value mass of the body box. Defaults to 1.
        material (Material, optional): Surface material, which define contact friction and etc.
        Defaults to DefaultChronoMaterial.
        pos (FrameTransform): The frame define initial position and orientation .
    """

    def __init__(self,
                 shape=easy_body_shapes.Box(),
                 density: float = 10.0,
                 material=DefaultChronoMaterial(),
                 is_collide: bool = True,
                 color: Optional[list[int]] = None,
                 pos: FrameTransform = DefaultFrame):

        # Create body
        material = struct_material2object_material(material)
        if isinstance(shape, easy_body_shapes.Box):
            body = chrono.ChBodyEasyBox(shape.width_x, shape.length_y, shape.height_z, density,
                                        True, True, material)
        elif isinstance(shape, easy_body_shapes.Cylinder):
            body = chrono.ChBodyEasyCylinder(shape.radius, shape.height_y, density, True, True,
                                             material)
        elif isinstance(shape, easy_body_shapes.Sphere):
            body = chrono.ChBodyEasySphere(shape.radius, density, True, True, material)
        elif isinstance(shape, easy_body_shapes.Ellipsoid):
            body = chrono.ChBodyEasyEllipsoid(
                chrono.ChVectorD(shape.radius_x, shape.radius_y, shape.radius_z), density, True,
                True, material)
        elif isinstance(shape, easy_body_shapes.FromMesh):
            if not pathlib.Path(shape.path).exists():
                raise Exception(f"Wrong path: {shape.path}")

            mesh = open3d.io.read_triangle_mesh(shape.path)
            mesh_chrono = o3d_to_chrono_trianglemesh(mesh)
            body = chrono.ChBodyEasyMesh(
                mesh_chrono,  # mesh filename
                density,  # density kg/m^3
                True,  # automatically compute mass and inertia
                True,  # visualize?>
                True,  # collide?
                material,  # contact material
            )
        else:
            raise Exception("Unknown shape for ChronoBodyEnv object")

        body.SetCoord(frame_transform_to_chcoordsys(pos))
        body.GetCollisionModel().SetDefaultSuggestedEnvelope(0.001)
        body.GetCollisionModel().SetDefaultSuggestedMargin(0.0005)
        body.SetCollide(is_collide)
        self.body = body
        if color is None:
            rgb = [random.random(), random.random(), random.random()]
            rgb[int(random.random() * 2)] *= 0.2
            self.body.GetVisualShape(0).SetColor(chrono.ChColor(*rgb))
        else:
            color = [x / 256 for x in color]
            self.body.GetVisualShape(0).SetColor(chrono.ChColor(*color))


    def set_coord(self, frame: FrameTransform):
        self.body.SetCoord(frame_transform_to_chcoordsys(frame))

<<<<<<< HEAD
class NodeFeatures:

    @staticmethod
    def is_joint(node: Node):
        return node.block_wrapper.block_cls is ChronoRevolveJoint

    @staticmethod
    def is_body(node: Node):
        return node.block_wrapper.block_cls is BlockBody
=======
    @property
    def normal_force(self) -> float:
        """Return value normal forces of random collision point.

        Returns:
            float: Value normal forces of random collision point
        """
        system = get_chrono_system()
        system.GetContactContainer().ReportAllContacts(self.__contact_reporter)
        return self.__contact_reporter.get_normal_forces()

    @property
    def list_n_forces(self) -> list:
        """Return a list of all the contact forces.

        Returns:
            list: List normal forces of all the contacts points
        """
        system = get_chrono_system()
        container = system.GetContactContainer()
        contacts = container.GetNcontacts()
        if contacts:
            self.__contact_reporter.list_clear()
            container.ReportAllContacts(self.__contact_reporter)
        return self.__contact_reporter.get_list_n_forces()

    @property
    def list_c_coord(self) -> list:
        """Return a list of all the contact forces.
        Returns:
            list: List normal forces of all the contacts points
        """
        system = get_chrono_system()
        container = system.GetContactContainer()
        contacts = container.GetNcontacts()
        if contacts:
            self.__contact_reporter.list_cont_clear()
            container.ReportAllContacts(self.__contact_reporter)
        return self.__contact_reporter.get_list_c_coord()


>>>>>>> d8c74b1a


BLOCK_CLASS_TYPES = Union[ChronoEasyShapeObject, PrimitiveBody, ChronoRevolveJoint, ChronoTransform]<|MERGE_RESOLUTION|>--- conflicted
+++ resolved
@@ -415,59 +415,6 @@
     def set_coord(self, frame: FrameTransform):
         self.body.SetCoord(frame_transform_to_chcoordsys(frame))
 
-<<<<<<< HEAD
-class NodeFeatures:
-
-    @staticmethod
-    def is_joint(node: Node):
-        return node.block_wrapper.block_cls is ChronoRevolveJoint
-
-    @staticmethod
-    def is_body(node: Node):
-        return node.block_wrapper.block_cls is BlockBody
-=======
-    @property
-    def normal_force(self) -> float:
-        """Return value normal forces of random collision point.
-
-        Returns:
-            float: Value normal forces of random collision point
-        """
-        system = get_chrono_system()
-        system.GetContactContainer().ReportAllContacts(self.__contact_reporter)
-        return self.__contact_reporter.get_normal_forces()
-
-    @property
-    def list_n_forces(self) -> list:
-        """Return a list of all the contact forces.
-
-        Returns:
-            list: List normal forces of all the contacts points
-        """
-        system = get_chrono_system()
-        container = system.GetContactContainer()
-        contacts = container.GetNcontacts()
-        if contacts:
-            self.__contact_reporter.list_clear()
-            container.ReportAllContacts(self.__contact_reporter)
-        return self.__contact_reporter.get_list_n_forces()
-
-    @property
-    def list_c_coord(self) -> list:
-        """Return a list of all the contact forces.
-        Returns:
-            list: List normal forces of all the contacts points
-        """
-        system = get_chrono_system()
-        container = system.GetContactContainer()
-        contacts = container.GetNcontacts()
-        if contacts:
-            self.__contact_reporter.list_cont_clear()
-            container.ReportAllContacts(self.__contact_reporter)
-        return self.__contact_reporter.get_list_c_coord()
-
-
->>>>>>> d8c74b1a
 
 
 BLOCK_CLASS_TYPES = Union[ChronoEasyShapeObject, PrimitiveBody, ChronoRevolveJoint, ChronoTransform]