from collections import namedtuple, UserDict
from typing import Any, Dict, List, Tuple
from rostok.control_chrono.controller import ForceControllerTemplate, ForceTorque
from dataclasses import dataclass, field
import numpy as np
import pychrono as chrono
from rostok.graph_grammar.node import GraphGrammar
from collections import defaultdict
from typing import Any, NamedTuple, Optional, TypedDict, Union
from rostok.graph_grammar.node_block_typing import NodeFeatures
from enum import Enum
import networkx as nx
from rostok.virtual_experiment.built_graph_chrono import BuiltGraphChrono
from rostok.control_chrono.controller import RobotControllerChrono
from rostok.virtual_experiment.sensors import Sensor
from rostok.graph_grammar.graph_comprehension import is_star_topology, get_tip_ids


class ForceType(Enum):
    PULLEY = 0
    TIP = 1
    POINT = 2


class PulleyForce(ForceControllerTemplate):

    def __init__(self, pos: list, name='default') -> None:
        super().__init__(is_local=False)
        #self.set_vector_in_local_cord()
        self.pos = pos
        self.name = name
        # with open(f"{self.name}.dat",'w') as file:
        #     pass

    def get_force_torque(self, time: float, data) -> ForceTorque:
        impact = ForceTorque()
        pre_point = data[0]
        point = data[1]
        post_point = data[2]
        tension = data[3]
        force_v = ((post_point - point).GetNormalized() +
                   (pre_point - point).GetNormalized()) * tension
        impact.force = (force_v.x, force_v.y, force_v.z)
        #with open(f"self.name_force_{round(self.pos[0],5)}_{round(self.pos[1],5)}.dat",'a') as file:
        # with open(f"{self.name}.dat",'a') as file:
        #     file.write(f'{round(force_v.x, 6)} {round(force_v.y,6)} {round(time, 5)} \n')
        return impact

    def bind_body(self, body: chrono.ChBody):
        super().bind_body(body)
        self.__body = body
        self.force_maker_chrono.SetVrelpoint(chrono.ChVectorD(*self.pos))

    def add_visual_pulley(self):
        sph_1 = chrono.ChSphereShape(0.005)
        sph_1.SetColor(chrono.ChColor(1, 0, 0))
        self.__body.AddVisualShape(sph_1, chrono.ChFrameD(chrono.ChVectorD(*self.pos)))

        self.__body.GetVisualShape(0).SetOpacity(0.6)


class TipForce(PulleyForce):

    def get_force_torque(self, time: float, data) -> ForceTorque:
        impact = ForceTorque()
        pre_point = data[0]
        point = data[1]
        tension = data[2]
        force_v = (pre_point - point).GetNormalized() * tension
        impact.force = (force_v.x, force_v.y, force_v.z)
        # with open(f"{self.name}.dat",'a') as file:
        #     file.write(f'{round(force_v.x, 6)} {round(force_v.y,6)} {round(time, 5)} \n')
        return impact


@dataclass
class TendonControllerParameters:
    amount_pulley_in_body: int = 2
    pulley_parameters_for_body: Dict[int, List[float]] = field(default_factory=dict)
    tip: bool = True
    tip_parameters: List[float] = field(default_factory=list)
    forces: List[float] = field(default_factory=list)
    starting_point_parameters: List[float] = field(default_factory=list)

    def check_parameters_length(self):
        if self.amount_pulley_in_body != len(self.pulley_parameters_for_body):
            raise Exception("Invalid parameters for pulleys...")


@dataclass
class PulleyParameters():
    """
        finger_id: int -- column in GraphGrammar.get_sorted_root_based_paths
        body_id: int -- id from GraphGrammar
        pulley_number: int -- from bootom to top pos
    """
    finger_id: int = 0
    body_id: int = 0
    pulley_number: int = 0
    position: List[float] = field(default_factory=list)
    force_type: ForceType = ForceType.POINT


def create_pulley_lines(graph: GraphGrammar, pulleys_in_phalanx=2, finger_base=True):
    if not is_star_topology(graph):
        raise Exception("Graph should be star topology")
    tip_ids = get_tip_ids(graph)
    branches = graph.get_sorted_root_based_paths()
    is_joint_id = lambda id: NodeFeatures.is_joint(graph.get_node_by_id(id))
    branches2 = []
    for branch in branches:
        is_add = any(map(is_joint_id, branch))
        if is_add:
            branches2.append(branch)
    branches = branches2
    pulley_lines = []
    for finger_n, path in enumerate(branches):
        # find bodies from root to tip, w/o root
        if finger_base:
            path.pop(0)
        line = []
        for idx in path:
            if not NodeFeatures.is_body(graph.get_node_by_id(idx)):
                continue

            if len(line) == 0:
                pulley_parameters = PulleyParameters(finger_id=finger_n, body_id=idx)
                line.append([pulley_parameters, None])
            else:
                if idx in tip_ids:
                    for i in range(pulleys_in_phalanx-1):
                        pulley_parameters = PulleyParameters(finger_id=finger_n,
                                                            body_id=idx,
                                                            pulley_number=i,
                                                            force_type=ForceType.PULLEY)
                        line.append([pulley_parameters, None])

                    pulley_parameters = PulleyParameters(finger_id=finger_n,
                                                        body_id=idx,
                                                        pulley_number=i + 1,
                                                        force_type=ForceType.TIP)
                    line.append([pulley_parameters, None])
<<<<<<< HEAD
        if len(line) > 0:
=======
                else:
                    for i in range(pulleys_in_phalanx):
                        pulley_parameters = PulleyParameters(finger_id=finger_n,
                                                            body_id=idx,
                                                            pulley_number=i,
                                                            force_type=ForceType.PULLEY)
                        line.append([pulley_parameters, None])

                
        if len(line)>0:
>>>>>>> 9f19cd0b
            pulley_lines.append(line)

    return pulley_lines


class TendonController_2p(RobotControllerChrono):

    def __init__(self, graph: BuiltGraphChrono, control_parameters: TendonControllerParameters):
        super().__init__(graph, control_parameters)
        self.pulley_lines = []
        self.create_force_points()

    def set_pulley_positions(self, tendon_lines):
        for line in tendon_lines:
            for force_point in line:
                idx = force_point[0].body_id
                node = self.graph.get_node_by_id(idx)
                x = node.block_blueprint.shape.width_x
                y = node.block_blueprint.shape.length_y
                z = node.block_blueprint.shape.height_z
                if force_point[0].force_type == ForceType.POINT:
                    parameters = self.parameters.starting_point_parameters
                    pos_x = parameters[0].get_offset(0.5 * x)
                    pos_y = parameters[1].get_offset(0.5 * y)
                    pos_z = parameters[2].get_offset(0.5 * z)
                    force_point[0].position = [pos_x, pos_y, pos_z]

                elif force_point[0].force_type == ForceType.TIP:
                    parameters = self.parameters.tip_parameters
                    pos_x = parameters[0].get_offset(0.5 * x)
                    pos_y = parameters[1].get_offset(0.5 * y)
                    pos_z = parameters[2].get_offset(0.5 * z)
                    force_point[0].position = [pos_x, pos_y, pos_z]
                else:
                    parameters = self.parameters.pulley_parameters_for_body[
                        force_point[0].pulley_number]
                    pos_x = parameters[0].get_offset(0.5 * x)
                    pos_y = parameters[1].get_offset(y * (-0.5 + force_point[0].pulley_number))
                    pos_z = parameters[2].get_offset(0.5 * z)
                    force_point[0].position = [pos_x, pos_y, pos_z]

    def set_forces_to_pulley_line(self, tendon_lines):
        for line in tendon_lines:
            for force_point in line:
                idx = force_point[0].body_id
                body = self.built_graph.body_map_ordered[idx]
                if force_point[0].force_type == ForceType.PULLEY:
                    force_point[1] = PulleyForce(list(force_point[0].position))
                    force_point[1].bind_body(body.body)
                    force_point[1].add_visual_pulley()
                    force_point[1].force_maker_chrono.SetNameString(
                        f"Pulley_force {force_point[0].pulley_number}")

                if force_point[0].force_type == ForceType.TIP:
                    force_point[1] = TipForce(list(force_point[0].position))
                    force_point[1].bind_body(body.body)
                    force_point[1].add_visual_pulley()
                    force_point[1].force_maker_chrono.SetNameString("Tip_force")

                if force_point[0].force_type == ForceType.POINT:
                    force_point[1] = TipForce(list(force_point[0].position))
                    force_point[1].bind_body(body.body)
                    force_point[1].add_visual_pulley()
                    force_point[1].force_maker_chrono.SetNameString("Bottom_force")

    def create_force_points(self):
        self.pulley_lines = create_pulley_lines(self.graph)
        self.set_pulley_positions(self.pulley_lines)
        self.set_forces_to_pulley_line(self.pulley_lines)

    def update_functions(self, time, robot_data: Sensor, environment_data):
        for i, line in enumerate(self.pulley_lines):
            tension = self.parameters.forces[i]
            for j, _ in enumerate(line):
                if line[j][0].force_type == ForceType.PULLEY:
                    pre_point = line[j - 1][1].force_maker_chrono.GetVpoint()
                    point = line[j][1].force_maker_chrono.GetVpoint()
                    post_point = line[j + 1][1].force_maker_chrono.GetVpoint()
                    line[j][1].update(time, [pre_point, point, post_point, tension])
                elif line[j][0].force_type == ForceType.TIP:
                    pre_point = line[j - 1][1].force_maker_chrono.GetVpoint()
                    point = line[j][1].force_maker_chrono.GetVpoint()
                    line[j][1].update(time, [pre_point, point, tension])<|MERGE_RESOLUTION|>--- conflicted
+++ resolved
@@ -140,9 +140,6 @@
                                                         pulley_number=i + 1,
                                                         force_type=ForceType.TIP)
                     line.append([pulley_parameters, None])
-<<<<<<< HEAD
-        if len(line) > 0:
-=======
                 else:
                     for i in range(pulleys_in_phalanx):
                         pulley_parameters = PulleyParameters(finger_id=finger_n,
@@ -153,7 +150,6 @@
 
                 
         if len(line)>0:
->>>>>>> 9f19cd0b
             pulley_lines.append(line)
 
     return pulley_lines
