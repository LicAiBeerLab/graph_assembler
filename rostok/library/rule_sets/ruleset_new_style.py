from itertools import product

import numpy as np
import pychrono as chrono

from rostok.block_builder_api.block_blueprints import (PrimitiveBodyBlueprint,
                                                       RevolveJointBlueprint, TransformBlueprint)
from rostok.block_builder_api.block_parameters import JointInputType
from rostok.block_builder_api.easy_body_shapes import Box
from rostok.block_builder_chrono.blocks_utils import FrameTransform
from rostok.graph_grammar import rule_vocabulary
from rostok.graph_grammar.node import ROOT
from rostok.graph_grammar.node_vocabulary import NodeVocabulary


def create_rules():

    def create_all_rules(base_name: str, in_nodes: list[str], out_nodes, in_edges, out_edges,
                         connections):
        "The function creates rules and torque dictionary for joints"

        for node in in_nodes:
            combinations = product(*out_nodes)
            for combination in combinations:
                rule_vocab.create_rule(
                    base_name + "_" + "".join([node]) + "->" + "".join(combination), [node],
                    list(combination), in_edges, out_edges, connections)

    length_link = [0.4, 0.6, 0.8]
    super_flat = PrimitiveBodyBlueprint(Box(3, 0.1, 3))
    link = list(map(lambda x: PrimitiveBodyBlueprint(Box(0.1, x, 0.3)), length_link))
    radial_move_values = [0.9, 1.05, 1.2]
    RADIAL_MOVES = list(map(lambda x: FrameTransform([x, 0, 0], [1, 0, 0, 0]), radial_move_values))
    tan_move_values = [0.4, 0.6, 0.8]
    MOVES_POSITIVE = list(map(lambda x: FrameTransform([0, 0, x], [1, 0, 0, 0]), tan_move_values))
    MOVES_NEGATIVE = list(map(lambda x: FrameTransform([0, 0, -x], [1, 0, 0, 0]), tan_move_values))

    def rotation_y(alpha):
        quat_Y_ang_alpha = chrono.Q_from_AngY(np.deg2rad(alpha))
        return [quat_Y_ang_alpha.e0, quat_Y_ang_alpha.e1, quat_Y_ang_alpha.e2, quat_Y_ang_alpha.e3]

    def rotation_z(alpha):
        quat_Z_ang_alpha = chrono.Q_from_AngZ(np.deg2rad(alpha))
        return [quat_Z_ang_alpha.e0, quat_Z_ang_alpha.e1, quat_Z_ang_alpha.e2, quat_Z_ang_alpha.e3]

    REVERSE_Y = FrameTransform([0, 0, 0], [0, 0, 1, 0])
    turn_const = 60
    TURN_P = FrameTransform([0, 0, 0], rotation_y(turn_const))
    TURN_N = FrameTransform([0, 0, 0], rotation_y(-turn_const))

    radial_transform = list(map(lambda x: TransformBlueprint(x), RADIAL_MOVES))
    positive_transforms = list(map(lambda x: TransformBlueprint(x), MOVES_POSITIVE))
    negative_transforms = list(map(lambda x: TransformBlueprint(x), MOVES_NEGATIVE))
    reverse_transform = TransformBlueprint(REVERSE_Y)
    turn_transform_P = TransformBlueprint(TURN_P)
    turn_transform_N = TransformBlueprint(TURN_N)

    revolve = RevolveJointBlueprint(JointInputType.TORQUE)
    # Nodes
    node_vocab = NodeVocabulary()
    node_vocab.add_node(ROOT)
    node_vocab.create_node(label="F")
    node_vocab.create_node(label="RF")
    node_vocab.create_node(label="PF")
    node_vocab.create_node(label="NF")
    node_vocab.create_node(label="RPF")
    node_vocab.create_node(label="RNF")
    node_vocab.create_node(label="FT", is_terminal=True, block_blueprint=super_flat)
    node_vocab.create_node(label="RE", is_terminal=True, block_blueprint=reverse_transform)
    node_vocab.create_node(label="RT")
    node_vocab.create_node(label="RT1", is_terminal=True, block_blueprint=radial_transform[0])
    node_vocab.create_node(label="RT2", is_terminal=True, block_blueprint=radial_transform[1])
    node_vocab.create_node(label="RT3", is_terminal=True, block_blueprint=radial_transform[2])
    node_vocab.create_node(label="FG")
    node_vocab.create_node(label="J1", is_terminal=True, block_blueprint=revolve)
    node_vocab.create_node(label="L")
    node_vocab.create_node(label="L1", is_terminal=True, block_blueprint=link[0])
    node_vocab.create_node(label="L2", is_terminal=True, block_blueprint=link[1])
    node_vocab.create_node(label="L3", is_terminal=True, block_blueprint=link[2])
    node_vocab.create_node(label="TP")
    node_vocab.create_node(label="TP1", is_terminal=True, block_blueprint=positive_transforms[0])
    node_vocab.create_node(label="TP2", is_terminal=True, block_blueprint=positive_transforms[1])
    node_vocab.create_node(label="TP3", is_terminal=True, block_blueprint=positive_transforms[2])
    node_vocab.create_node(label="TN")
    node_vocab.create_node(label="TN1", is_terminal=True, block_blueprint=negative_transforms[0])
    node_vocab.create_node(label="TN2", is_terminal=True, block_blueprint=negative_transforms[1])
    node_vocab.create_node(label="TN3", is_terminal=True, block_blueprint=negative_transforms[2])
    node_vocab.create_node(label="TURN_P", is_terminal=True, block_blueprint=turn_transform_P)
    node_vocab.create_node(label="TURN_N", is_terminal=True, block_blueprint=turn_transform_N)

    rule_vocab = rule_vocabulary.RuleVocabulary(node_vocab)
    rule_vocab.create_rule("Init", ["ROOT"], ["FT", "F", "RF", "PF", "NF", "RPF", "RNF"], 0, 0,
                           [(0, 1), (0, 2), (0, 3), (0, 4), (0, 5), (0, 6)])
<<<<<<< HEAD
    create_all_rules("AddFinger", ["F"], [["RT1", "RT2", "RT3"],  ["FG"]], 0, 0, [(0, 1)])
=======
    create_all_rules("AddFinger", ["F"], [["RT1", "RT2", "RT3"], ["FG"]], 0, 0, [(0, 1)])
>>>>>>> 4a38be74
    rule_vocab.create_rule("RemoveFinger", ["F"], [], 0, 0, [])

    create_all_rules("AddFinger_R", ["RF"], [["RE"], ["RT1", "RT2", "RT3"], ["FG"]], 0, 0,
                     [(0, 1), (1, 2)])
    rule_vocab.create_rule("RemoveFinger_R", ["RF"], [], 0, 0, [])

    create_all_rules("Phalanx", ["FG"], [["J1"], ["L1", "L2", "L3"], ["FG"]], 0, 0, [(0, 1),
                                                                                     (1, 2)])

    rule_vocab.create_rule("Remove_FG", ["FG"], [], 0, 0, [])

    create_all_rules("AddFinger_P", ["PF"],
                     [["RT1", "RT2", "RT3"], ["TP1", "TP2", "TP3"], ["FG"]], 0, 0, [(0, 1),
                                                                                            (1, 2)])
<<<<<<< HEAD
    create_all_rules("AddFinger_PT", ["PF"], [["TURN_N"], ["RT1", "RT2", "RT3"], ["FG"]], 0,
=======
    create_all_rules("AddFinger_PT", ["PF"], [["TURN_N"], ["RT1", "RT2", "RT3"],  ["FG"]], 0,
>>>>>>> 4a38be74
                     0, [(0, 1), (1, 2)])
    rule_vocab.create_rule("RemoveFinger_P", ["PF"], [], 0, 0, [])

    create_all_rules("AddFinger_N", ["NF"],
                     [["RT1", "RT2", "RT3"], ["TN1", "TN2", "TN3"], ["FG"]], 0, 0, [(0, 1),
                                                                                            (1, 2)])
    create_all_rules("AddFinger_NT", ["NF"], [["TURN_P"], ["RT1", "RT2", "RT3"], ["FG"]], 0,
                     0, [(0, 1), (1, 2)])
    rule_vocab.create_rule("RemoveFinger_N", ["NF"], [], 0, 0, [])

    create_all_rules("AddFinger_RP", ["RPF"],
<<<<<<< HEAD
                     [["RE"], ["RT1", "RT2", "RT3"], ["TP1", "TP2", "TP3"], ["FG"]], 0, 0,
                     [(0, 1), (1, 2), (2, 3)])
    create_all_rules("AddFinger_RPT", ["RPF"],
                     [["RE"], ["TURN_N"], ["RT1", "RT2", "RT3"], ["FG"]], 0, 0, [(0, 1),
=======
                     [["RE"], ["RT1", "RT2", "RT3"], ["TP1", "TP2", "TP3"],  ["FG"]], 0, 0,
                     [(0, 1), (1, 2), (2, 3)])
    create_all_rules("AddFinger_RPT", ["RPF"],
                     [["RE"], ["TURN_N"], ["RT1", "RT2", "RT3"],  ["FG"]], 0, 0, [(0, 1),
>>>>>>> 4a38be74
                                                                                         (1, 2),
                                                                                         (2, 3)])
    rule_vocab.create_rule("RemoveFinger_RP", ["RPF"], [], 0, 0, [])

    create_all_rules("AddFinger_RN", ["RNF"],
                     [["RE"], ["RT1", "RT2", "RT3"], ["TN1", "TN2", "TN3"], ["FG"]], 0, 0,
                     [(0, 1), (1, 2), (2, 3)])
    create_all_rules("AddFinger_RNT", ["RNF"],
<<<<<<< HEAD
                     [["RE"], ["TURN_P"], ["RT1", "RT2", "RT3"],  ["FG"]], 0, 0, [(0, 1),
=======
                     [["RE"], ["TURN_P"], ["RT1", "RT2", "RT3"], ["FG"]], 0, 0, [(0, 1),
>>>>>>> 4a38be74
                                                                                         (1, 2),
                                                                                         (2, 3)])
    rule_vocab.create_rule("RemoveFinger_RN", ["RNF"], [], 0, 0, [])

    return rule_vocab


if __name__ == "__main__":
    rv = create_rules()
    print(rv)<|MERGE_RESOLUTION|>--- conflicted
+++ resolved
@@ -91,11 +91,7 @@
     rule_vocab = rule_vocabulary.RuleVocabulary(node_vocab)
     rule_vocab.create_rule("Init", ["ROOT"], ["FT", "F", "RF", "PF", "NF", "RPF", "RNF"], 0, 0,
                            [(0, 1), (0, 2), (0, 3), (0, 4), (0, 5), (0, 6)])
-<<<<<<< HEAD
-    create_all_rules("AddFinger", ["F"], [["RT1", "RT2", "RT3"],  ["FG"]], 0, 0, [(0, 1)])
-=======
     create_all_rules("AddFinger", ["F"], [["RT1", "RT2", "RT3"], ["FG"]], 0, 0, [(0, 1)])
->>>>>>> 4a38be74
     rule_vocab.create_rule("RemoveFinger", ["F"], [], 0, 0, [])
 
     create_all_rules("AddFinger_R", ["RF"], [["RE"], ["RT1", "RT2", "RT3"], ["FG"]], 0, 0,
@@ -110,11 +106,7 @@
     create_all_rules("AddFinger_P", ["PF"],
                      [["RT1", "RT2", "RT3"], ["TP1", "TP2", "TP3"], ["FG"]], 0, 0, [(0, 1),
                                                                                             (1, 2)])
-<<<<<<< HEAD
-    create_all_rules("AddFinger_PT", ["PF"], [["TURN_N"], ["RT1", "RT2", "RT3"], ["FG"]], 0,
-=======
     create_all_rules("AddFinger_PT", ["PF"], [["TURN_N"], ["RT1", "RT2", "RT3"],  ["FG"]], 0,
->>>>>>> 4a38be74
                      0, [(0, 1), (1, 2)])
     rule_vocab.create_rule("RemoveFinger_P", ["PF"], [], 0, 0, [])
 
@@ -126,17 +118,10 @@
     rule_vocab.create_rule("RemoveFinger_N", ["NF"], [], 0, 0, [])
 
     create_all_rules("AddFinger_RP", ["RPF"],
-<<<<<<< HEAD
-                     [["RE"], ["RT1", "RT2", "RT3"], ["TP1", "TP2", "TP3"], ["FG"]], 0, 0,
-                     [(0, 1), (1, 2), (2, 3)])
-    create_all_rules("AddFinger_RPT", ["RPF"],
-                     [["RE"], ["TURN_N"], ["RT1", "RT2", "RT3"], ["FG"]], 0, 0, [(0, 1),
-=======
                      [["RE"], ["RT1", "RT2", "RT3"], ["TP1", "TP2", "TP3"],  ["FG"]], 0, 0,
                      [(0, 1), (1, 2), (2, 3)])
     create_all_rules("AddFinger_RPT", ["RPF"],
                      [["RE"], ["TURN_N"], ["RT1", "RT2", "RT3"],  ["FG"]], 0, 0, [(0, 1),
->>>>>>> 4a38be74
                                                                                          (1, 2),
                                                                                          (2, 3)])
     rule_vocab.create_rule("RemoveFinger_RP", ["RPF"], [], 0, 0, [])
@@ -145,11 +130,7 @@
                      [["RE"], ["RT1", "RT2", "RT3"], ["TN1", "TN2", "TN3"], ["FG"]], 0, 0,
                      [(0, 1), (1, 2), (2, 3)])
     create_all_rules("AddFinger_RNT", ["RNF"],
-<<<<<<< HEAD
-                     [["RE"], ["TURN_P"], ["RT1", "RT2", "RT3"],  ["FG"]], 0, 0, [(0, 1),
-=======
                      [["RE"], ["TURN_P"], ["RT1", "RT2", "RT3"], ["FG"]], 0, 0, [(0, 1),
->>>>>>> 4a38be74
                                                                                          (1, 2),
                                                                                          (2, 3)])
     rule_vocab.create_rule("RemoveFinger_RN", ["RNF"], [], 0, 0, [])
