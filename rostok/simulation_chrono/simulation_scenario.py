from typing import Dict, List, Optional, Tuple

import pychrono as chrono

from rostok.criterion.simulation_flags import FlagStopSimualtions
from rostok.graph_grammar.node import GraphGrammar
from rostok.simulation_chrono.basic_simulation import RobotSimulationChrono
from rostok.virtual_experiment.sensors import (SensorCalls,
                                               SensorObjectClassification)
from rostok.simulation_chrono.simulation_utils import set_covering_sphere_based_position


class ParametrizedSimulation:

    def __init__(self, step_length, simulation_length):
        self.step_length = step_length
        self.simulation_length = simulation_length

    def run_simulation(self, graph: GraphGrammar, data):
        pass


class ConstTorqueGrasp(ParametrizedSimulation):

    def __init__(self, step_length, simulation_length) -> None:
        super().__init__(step_length, simulation_length)
        self.grasp_object_callback = None
        self.flag_container: List[FlagStopSimualtions] = []

    def add_flag(self, flag):
        self.flag_container.append(flag)

    def reset_flags(self):
        for flag in self.flag_container:
            flag.reset_flag()

    def run_simulation(self, graph: GraphGrammar, data, vis=False):
        self.reset_flags()
        simulation = RobotSimulationChrono([])
        simulation.add_design(graph, data)
        grasp_object = self.grasp_object_callback()
        set_covering_sphere_based_position(grasp_object, reference_point=chrono.ChVectorD(0,0.05,0))
        simulation.add_object(grasp_object, read_data = True)
        n_steps = int(self.simulation_length / self.step_length)
        env_data_dict = {
            "n_contacts": (SensorCalls.AMOUNT_FORCE, SensorObjectClassification.BODY),
            "forces": (SensorCalls.FORCE, SensorObjectClassification.BODY),
            "COG": (SensorCalls.BODY_TRAJECTORY, SensorObjectClassification.BODY,
                    SensorCalls.BODY_TRAJECTORY),
            "force_center": (SensorCalls.FORCE_CENTER, SensorObjectClassification.BODY)
        }
        simulation.add_env_data_type_dict(env_data_dict)
        robot_data_dict = {"n_contacts": (SensorCalls.AMOUNT_FORCE, SensorObjectClassification.BODY)}
        simulation.add_robot_data_type_dict(robot_data_dict)
<<<<<<< HEAD
        return simulation.simulate(n_steps, self.step_length, 10, self.flag_container, vis)



# ==================================
# Prototype Class MultiObject Search
# ==================================


# Prototype 1 - Idea 1 - list[BlueprintObject]
class ConstTorqueMultiGrasp(ParametrizedSimulation):

    def __init__(self, step_length, simulation_length) -> None:
        super().__init__(step_length, simulation_length)
        self.grasp_object_callback = None
        self.flag_container: List[FlagStopSimualtions] = []

    def add_flag(self, flag):
        self.flag_container.append(flag)

    def reset_flags(self):
        for flag in self.flag_container:
            flag.reset_flag()

    def run_simulation(self, graph: GraphGrammar, data, vis=True):
        
        multi_sim_data = []
        for id in range(3):
            self.reset_flags()
            simulation = RobotSimulationChrono([])
            simulation.add_design(graph, data)
            grasp_object = self.grasp_object_callback(id)
            set_covering_sphere_based_position(grasp_object, reference_point=chrono.ChVectorD(0,0.05,0))
            simulation.add_object(grasp_object, read_data = True)
            n_steps = int(self.simulation_length / self.step_length)
            env_data_dict = {
                "n_contacts": (SensorCalls.AMOUNT_FORCE, SensorObjectClassification.BODY),
                "forces": (SensorCalls.FORCE, SensorObjectClassification.BODY),
                "COG": (SensorCalls.BODY_TRAJECTORY, SensorObjectClassification.BODY,
                        SensorCalls.BODY_TRAJECTORY),
                "force_center": (SensorCalls.FORCE_CENTER, SensorObjectClassification.BODY)
            }
            simulation.add_env_data_type_dict(env_data_dict)
            robot_data_dict = {"n_contacts": (SensorCalls.AMOUNT_FORCE, SensorObjectClassification.BODY)}
            simulation.add_robot_data_type_dict(robot_data_dict)
            multi_sim_data.append(simulation.simulate(n_steps, self.step_length, 10, self.flag_container, vis))
        print(multi_sim_data)
        return multi_sim_data
    
# Prototype 2 - Idea 1 - list[BlueprintObject] - Many Controls to Many Objects
class ConstTorqueMultiGrasp(ParametrizedSimulation):

    def __init__(self, step_length, simulation_length) -> None:
        super().__init__(step_length, simulation_length)
        self.grasp_object_callback = None
        self.flag_container: List[FlagStopSimualtions] = []

    def add_flag(self, flag):
        self.flag_container.append(flag)

    def reset_flags(self):
        for flag in self.flag_container:
            flag.reset_flag()

    def run_simulation(self, graph: GraphGrammar, data, vis=True, id_object = 0):
        
        self.reset_flags()
        simulation = RobotSimulationChrono([])
        simulation.add_design(graph, data)
        grasp_object = self.grasp_object_callback(id_object)
        set_covering_sphere_based_position(grasp_object, reference_point=chrono.ChVectorD(0,0.05,0))
        simulation.add_object(grasp_object, read_data = True)
        n_steps = int(self.simulation_length / self.step_length)
        env_data_dict = {
            "n_contacts": (SensorCalls.AMOUNT_FORCE, SensorObjectClassification.BODY),
            "forces": (SensorCalls.FORCE, SensorObjectClassification.BODY),
            "COG": (SensorCalls.BODY_TRAJECTORY, SensorObjectClassification.BODY,
                    SensorCalls.BODY_TRAJECTORY),
            "force_center": (SensorCalls.FORCE_CENTER, SensorObjectClassification.BODY)
        }
        simulation.add_env_data_type_dict(env_data_dict)
        robot_data_dict = {"n_contacts": (SensorCalls.AMOUNT_FORCE, SensorObjectClassification.BODY)}
        simulation.add_robot_data_type_dict(robot_data_dict)

=======
>>>>>>> 43741c43
        return simulation.simulate(n_steps, self.step_length, 10, self.flag_container, vis)<|MERGE_RESOLUTION|>--- conflicted
+++ resolved
@@ -52,7 +52,6 @@
         simulation.add_env_data_type_dict(env_data_dict)
         robot_data_dict = {"n_contacts": (SensorCalls.AMOUNT_FORCE, SensorObjectClassification.BODY)}
         simulation.add_robot_data_type_dict(robot_data_dict)
-<<<<<<< HEAD
         return simulation.simulate(n_steps, self.step_length, 10, self.flag_container, vis)
 
 
@@ -137,6 +136,4 @@
         robot_data_dict = {"n_contacts": (SensorCalls.AMOUNT_FORCE, SensorObjectClassification.BODY)}
         simulation.add_robot_data_type_dict(robot_data_dict)
 
-=======
->>>>>>> 43741c43
         return simulation.simulate(n_steps, self.step_length, 10, self.flag_container, vis)