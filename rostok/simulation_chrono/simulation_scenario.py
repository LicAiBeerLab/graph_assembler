from copy import deepcopy
import json
from typing import Dict, List, Optional, Tuple

import numpy as np
import pychrono as chrono

<<<<<<< HEAD
from rostok.control_chrono.controller import (ConstController, SinControllerChrono, YaxisShaker)
=======
from rostok.control_chrono.controller import (ConstController,
                                              SinControllerChrono)
>>>>>>> e8988afc
from rostok.criterion.simulation_flags import SimulationSingleEvent
from rostok.graph_grammar.node import GraphGrammar
from rostok.simulation_chrono.simulation import (ChronoSystems, EnvCreator, SingleRobotSimulation,
                                                 ChronoVisManager)
from rostok.simulation_chrono.simulation_utils import \
    set_covering_sphere_based_position, set_covering_ellipsoid_based_position
from rostok.utils.json_encoder import RostokJSONEncoder
from rostok.virtual_experiment.sensors import (SensorCalls, SensorObjectClassification)
from rostok.block_builder_chrono.block_builder_chrono_api import \
    ChronoBlockCreatorInterface as creator
<<<<<<< HEAD
from rostok.control_chrono.controller import ForceControllerTemplate
#from rostok.control_chrono.tendon_controller import TendonController_2p
=======
from rostok.control_chrono.tendon_controller import TendonController_2p
>>>>>>> e8988afc


class ParametrizedSimulation:

    def __init__(self, step_length, simulation_length):
        self.step_length = step_length
        self.simulation_length = simulation_length

    def run_simulation(self, graph: GraphGrammar, data):
        pass

    def __repr__(self) -> str:
        json_data = json.dumps(self, cls=RostokJSONEncoder)
        return json_data

    def __str__(self) -> str:
        json_data = json.dumps(self, indent=4, cls=RostokJSONEncoder)
        return json_data


class GraspScenario(ParametrizedSimulation):

    def __init__(self,
                 step_length,
                 simulation_length,
                 tendon=True,
                 smc=False,
                 obj_external_forces: Optional[ForceControllerTemplate] = None) -> None:
        super().__init__(step_length, simulation_length)
        self.grasp_object_callback = None
        self.event_container: List[SimulationSingleEvent] = []
        self.tendon = tendon
        self.smc = smc
        self.obj_external_forces = obj_external_forces

    def add_event(self, event):
        self.event_container.append(event)

    def reset_events(self):
        for event in self.event_container:
            event.reset()

    def run_simulation(self,
                       graph: GraphGrammar,
                       data,
                       starting_positions=None,
                       vis=False,
                       delay=False):
        # events should be reset before every simulation
        self.reset_events()
        # build simulation from the subclasses

        if self.smc:
            system = ChronoSystems.chrono_SMC_system(gravity_list=[0, 0, 0])
        else:
<<<<<<< HEAD
            system = ChronoSystems.chrono_NSC_system(gravity_list=[0, 0, 0])
=======
            system = ChronoSystems.chrono_NSC_system(gravity_list=[0, -10, 0])
>>>>>>> e8988afc
        # setup the auxiliary
        env_creator = EnvCreator([])
        vis_manager = ChronoVisManager(delay)
        simulation = SingleRobotSimulation(system, env_creator, vis_manager)

        grasp_object = creator.create_environment_body(self.grasp_object_callback)
        grasp_object.body.SetNameString("Grasp_object")
        set_covering_ellipsoid_based_position(grasp_object,
<<<<<<< HEAD
                                              reference_point=chrono.ChVectorD(0, 0.1, 0))
        simulation.env_creator.add_object(grasp_object,
                                          read_data=True,
                                          force_torque_controller=deepcopy(self.obj_external_forces))
=======
                                           reference_point=chrono.ChVectorD(0, 0.1, 0))

        simulation.env_creator.add_object(grasp_object,
                                          read_data=True,
                                          force_torque_controller=None)
>>>>>>> e8988afc

        # add design and determine the outer force
        if self.tendon:
            simulation.add_design(graph,
                                  data,
                                  TendonController_2p,
                                  starting_positions=starting_positions)
        else:
            simulation.add_design(graph, data, starting_positions=starting_positions)
        # setup parameters for the data store

        n_steps = int(self.simulation_length / self.step_length)
        env_data_dict = {
            "n_contacts": (SensorCalls.AMOUNT_FORCE, SensorObjectClassification.BODY),
            "forces": (SensorCalls.FORCE, SensorObjectClassification.BODY),
            "COG": (SensorCalls.BODY_TRAJECTORY, SensorObjectClassification.BODY,
                    SensorCalls.BODY_TRAJECTORY),
            "force_center": (SensorCalls.FORCE_CENTER, SensorObjectClassification.BODY)
        }
        simulation.env_creator.add_env_data_type_dict(env_data_dict)
        robot_data_dict = {
            "body_velocity": (SensorCalls.BODY_VELOCITY, SensorObjectClassification.BODY,
                              SensorCalls.BODY_VELOCITY),
            "COG": (SensorCalls.BODY_TRAJECTORY, SensorObjectClassification.BODY,
                    SensorCalls.BODY_TRAJECTORY),
            "n_contacts": (SensorCalls.AMOUNT_FORCE, SensorObjectClassification.BODY)
        }
        simulation.add_robot_data_type_dict(robot_data_dict)
        return simulation.simulate(n_steps, self.step_length, 10000, self.event_container, vis)<|MERGE_RESOLUTION|>--- conflicted
+++ resolved
@@ -5,12 +5,8 @@
 import numpy as np
 import pychrono as chrono
 
-<<<<<<< HEAD
-from rostok.control_chrono.controller import (ConstController, SinControllerChrono, YaxisShaker)
-=======
 from rostok.control_chrono.controller import (ConstController,
                                               SinControllerChrono)
->>>>>>> e8988afc
 from rostok.criterion.simulation_flags import SimulationSingleEvent
 from rostok.graph_grammar.node import GraphGrammar
 from rostok.simulation_chrono.simulation import (ChronoSystems, EnvCreator, SingleRobotSimulation,
@@ -21,13 +17,7 @@
 from rostok.virtual_experiment.sensors import (SensorCalls, SensorObjectClassification)
 from rostok.block_builder_chrono.block_builder_chrono_api import \
     ChronoBlockCreatorInterface as creator
-<<<<<<< HEAD
-from rostok.control_chrono.controller import ForceControllerTemplate
-#from rostok.control_chrono.tendon_controller import TendonController_2p
-=======
 from rostok.control_chrono.tendon_controller import TendonController_2p
->>>>>>> e8988afc
-
 
 class ParametrizedSimulation:
 
@@ -82,11 +72,7 @@
         if self.smc:
             system = ChronoSystems.chrono_SMC_system(gravity_list=[0, 0, 0])
         else:
-<<<<<<< HEAD
-            system = ChronoSystems.chrono_NSC_system(gravity_list=[0, 0, 0])
-=======
             system = ChronoSystems.chrono_NSC_system(gravity_list=[0, -10, 0])
->>>>>>> e8988afc
         # setup the auxiliary
         env_creator = EnvCreator([])
         vis_manager = ChronoVisManager(delay)
@@ -95,18 +81,11 @@
         grasp_object = creator.create_environment_body(self.grasp_object_callback)
         grasp_object.body.SetNameString("Grasp_object")
         set_covering_ellipsoid_based_position(grasp_object,
-<<<<<<< HEAD
-                                              reference_point=chrono.ChVectorD(0, 0.1, 0))
-        simulation.env_creator.add_object(grasp_object,
-                                          read_data=True,
-                                          force_torque_controller=deepcopy(self.obj_external_forces))
-=======
                                            reference_point=chrono.ChVectorD(0, 0.1, 0))
 
         simulation.env_creator.add_object(grasp_object,
                                           read_data=True,
                                           force_torque_controller=None)
->>>>>>> e8988afc
 
         # add design and determine the outer force
         if self.tendon:
