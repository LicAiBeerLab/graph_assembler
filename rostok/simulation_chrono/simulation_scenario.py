from copy import deepcopy
import json
from typing import List

import pychrono as chrono

<<<<<<< HEAD
from rostok.block_builder_chrono.block_builder_chrono_api import \
    ChronoBlockCreatorInterface as creator
from rostok.control_chrono.tendon_controller import TendonController_2p
from rostok.criterion.simulation_flags import SimulationSingleEvent
from rostok.graph_grammar.node import GraphGrammar
from rostok.simulation_chrono.simulation import (ChronoSystems,
                                                 ChronoVisManager, EnvCreator,
                                                 SingleRobotSimulation)
=======
from rostok.control_chrono.controller import (ConstController, SinControllerChrono)
from rostok.control_chrono.external_force import ForceChronoWrapper, ABCForceCalculator
from rostok.criterion.simulation_flags import SimulationSingleEvent
from rostok.graph_grammar.node import GraphGrammar
from rostok.simulation_chrono.simulation import (ChronoSystems, EnvCreator, SingleRobotSimulation,
                                                 ChronoVisManager)
>>>>>>> 218337d7
from rostok.simulation_chrono.simulation_utils import \
    set_covering_ellipsoid_based_position
from rostok.utils.json_encoder import RostokJSONEncoder
<<<<<<< HEAD
from rostok.virtual_experiment.sensors import (SensorCalls,
                                               SensorObjectClassification)

=======
from rostok.virtual_experiment.sensors import (SensorCalls, SensorObjectClassification)
from rostok.block_builder_chrono.block_builder_chrono_api import \
    ChronoBlockCreatorInterface as creator
from rostok.control_chrono.tendon_controller import TendonController_2p
>>>>>>> 218337d7


class ParametrizedSimulation:

    def __init__(self, step_length, simulation_length):
        self.step_length = step_length
        self.simulation_length = simulation_length

    def run_simulation(self, graph: GraphGrammar, data):
        pass

    def __repr__(self) -> str:
        json_data = json.dumps(self, cls=RostokJSONEncoder)
        return json_data

    def __str__(self) -> str:
        json_data = json.dumps(self, indent=4, cls=RostokJSONEncoder)
        return json_data


class GraspScenario(ParametrizedSimulation):

    def __init__(self,
                 step_length,
                 simulation_length,
                 tendon=True,
                 smc=False,
                 obj_external_forces: Optional[ABCForceCalculator] = None) -> None:
        super().__init__(step_length, simulation_length)
        self.grasp_object_callback = None
        self.event_container: List[SimulationSingleEvent] = []
        self.tendon = tendon
        self.smc = smc
        self.obj_external_forces = obj_external_forces

    def add_event(self, event):
        self.event_container.append(event)

    def reset_events(self):
        for event in self.event_container:
            event.reset()

    def run_simulation(self,
                       graph: GraphGrammar,
                       data,
                       starting_positions=None,
                       vis=False,
                       delay=False):
        # events should be reset before every simulation
        self.reset_events()
        # build simulation from the subclasses

        if self.smc:
            system = ChronoSystems.chrono_SMC_system(gravity_list=[0, 0, 0])
        else:
            system = ChronoSystems.chrono_NSC_system(gravity_list=[0, -10, 0])
        # setup the auxiliary
        env_creator = EnvCreator([])
        vis_manager = ChronoVisManager(delay)
        simulation = SingleRobotSimulation(system, env_creator, vis_manager)

        grasp_object = creator.create_environment_body(self.grasp_object_callback)
        grasp_object.body.SetNameString("Grasp_object")
        set_covering_ellipsoid_based_position(grasp_object,
                                              reference_point=chrono.ChVectorD(0, 0.1, 0))
        if self.obj_external_forces:
            chrono_forces = ForceChronoWrapper(deepcopy(self.obj_external_forces))
        else:
            chrono_forces = None
        simulation.env_creator.add_object(grasp_object,
                                          read_data=True,
                                          force_torque_controller=chrono_forces)

        # add design and determine the outer force
        if self.tendon:
            simulation.add_design(graph,
                                  data,
                                  TendonController_2p,
                                  starting_positions=starting_positions)
        else:
            simulation.add_design(graph, data, starting_positions=starting_positions)
        # setup parameters for the data store

        n_steps = int(self.simulation_length / self.step_length)
        env_data_dict = {
            "n_contacts": (SensorCalls.AMOUNT_FORCE, SensorObjectClassification.BODY),
            "forces": (SensorCalls.FORCE, SensorObjectClassification.BODY),
            "COG": (SensorCalls.BODY_TRAJECTORY, SensorObjectClassification.BODY,
                    SensorCalls.BODY_TRAJECTORY),
            "force_center": (SensorCalls.FORCE_CENTER, SensorObjectClassification.BODY)
        }
        simulation.env_creator.add_env_data_type_dict(env_data_dict)
        robot_data_dict = {
            "body_velocity": (SensorCalls.BODY_VELOCITY, SensorObjectClassification.BODY,
                              SensorCalls.BODY_VELOCITY),
            "COG": (SensorCalls.BODY_TRAJECTORY, SensorObjectClassification.BODY,
                    SensorCalls.BODY_TRAJECTORY),
            "n_contacts": (SensorCalls.AMOUNT_FORCE, SensorObjectClassification.BODY)
        }
        simulation.add_robot_data_type_dict(robot_data_dict)
        return simulation.simulate(n_steps, self.step_length, 10000, self.event_container, vis)<|MERGE_RESOLUTION|>--- conflicted
+++ resolved
@@ -4,36 +4,19 @@
 
 import pychrono as chrono
 
-<<<<<<< HEAD
-from rostok.block_builder_chrono.block_builder_chrono_api import \
-    ChronoBlockCreatorInterface as creator
-from rostok.control_chrono.tendon_controller import TendonController_2p
-from rostok.criterion.simulation_flags import SimulationSingleEvent
-from rostok.graph_grammar.node import GraphGrammar
-from rostok.simulation_chrono.simulation import (ChronoSystems,
-                                                 ChronoVisManager, EnvCreator,
-                                                 SingleRobotSimulation)
-=======
 from rostok.control_chrono.controller import (ConstController, SinControllerChrono)
 from rostok.control_chrono.external_force import ForceChronoWrapper, ABCForceCalculator
 from rostok.criterion.simulation_flags import SimulationSingleEvent
 from rostok.graph_grammar.node import GraphGrammar
 from rostok.simulation_chrono.simulation import (ChronoSystems, EnvCreator, SingleRobotSimulation,
                                                  ChronoVisManager)
->>>>>>> 218337d7
 from rostok.simulation_chrono.simulation_utils import \
     set_covering_ellipsoid_based_position
 from rostok.utils.json_encoder import RostokJSONEncoder
-<<<<<<< HEAD
-from rostok.virtual_experiment.sensors import (SensorCalls,
-                                               SensorObjectClassification)
-
-=======
 from rostok.virtual_experiment.sensors import (SensorCalls, SensorObjectClassification)
 from rostok.block_builder_chrono.block_builder_chrono_api import \
     ChronoBlockCreatorInterface as creator
 from rostok.control_chrono.tendon_controller import TendonController_2p
->>>>>>> 218337d7
 
 
 class ParametrizedSimulation:
