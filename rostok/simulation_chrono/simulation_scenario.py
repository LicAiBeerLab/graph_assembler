import types
from typing import Dict, List, Optional, Tuple

import pychrono as chrono
import numpy as np

from rostok.criterion.simulation_flags import SimulationSingleEvent
from rostok.graph_grammar.node import GraphGrammar
<<<<<<< HEAD
from rostok.simulation_chrono.basic_simulation import RobotSimulationChrono, RobotSimulationWithForceTest
=======
from rostok.simulation_chrono.basic_simulation import RobotSimulationChrono
>>>>>>> 936ffe3f
from rostok.virtual_experiment.sensors import (SensorCalls, SensorObjectClassification)
from rostok.simulation_chrono.simulation_utils import set_covering_sphere_based_position
from rostok.control_chrono.controller import ConstController, SinControllerChrono, YaxisShaker


class ParametrizedSimulation:

    def __init__(self, step_length, simulation_length):
        self.step_length = step_length
        self.simulation_length = simulation_length

    def run_simulation(self, graph: GraphGrammar, data):
        pass


class ConstTorqueGrasp(ParametrizedSimulation):

    def __init__(self, step_length, simulation_length) -> None:
        super().__init__(step_length, simulation_length)
        self.grasp_object_callback = None
        self.event_container: List[SimulationSingleEvent] = []

    def add_event(self, event):
        self.event_container.append(event)

    def reset_events(self):
        for event in self.event_container:
            event.reset()

<<<<<<< HEAD
    def run_simulation(self, graph: GraphGrammar, data, vis=False):
        self.reset_events()
        #simulation = RobotSimulationChrono([])
        simulation = RobotSimulationWithForceTest(False, [])
        simulation.add_design(graph, data)
        grasp_object = self.grasp_object_callback()
        shake = YaxisShaker(100, 1, 0.5, float("inf"))
        set_covering_sphere_based_position(grasp_object,
                                           reference_point=chrono.ChVectorD(0, 0.05, 0))
        simulation.add_object(grasp_object, read_data=True, force_torque_controller=shake)
=======
    def run_simulation(self, graph: GraphGrammar, data, vis=True):
        self.reset_flags()
        simulation = RobotSimulationChrono([])
        simulation.add_design(graph, data)
        grasp_object = self.grasp_object_callback()
        set_covering_sphere_based_position(grasp_object,
                                           reference_point=chrono.ChVectorD(0, 0.05, 0))
        simulation.add_object(grasp_object, read_data=True)
>>>>>>> 936ffe3f
        n_steps = int(self.simulation_length / self.step_length)
        env_data_dict = {
            "n_contacts": (SensorCalls.AMOUNT_FORCE, SensorObjectClassification.BODY),
            "forces": (SensorCalls.FORCE, SensorObjectClassification.BODY),
            "COG": (SensorCalls.BODY_TRAJECTORY, SensorObjectClassification.BODY,
                    SensorCalls.BODY_TRAJECTORY),
            "force_center": (SensorCalls.FORCE_CENTER, SensorObjectClassification.BODY)
        }
        simulation.add_env_data_type_dict(env_data_dict)
        robot_data_dict = {
            "n_contacts": (SensorCalls.AMOUNT_FORCE, SensorObjectClassification.BODY)
        }
        simulation.add_robot_data_type_dict(robot_data_dict)
        return simulation.simulate(n_steps, self.step_length, 10, self.event_container, vis)<|MERGE_RESOLUTION|>--- conflicted
+++ resolved
@@ -6,11 +6,7 @@
 
 from rostok.criterion.simulation_flags import SimulationSingleEvent
 from rostok.graph_grammar.node import GraphGrammar
-<<<<<<< HEAD
 from rostok.simulation_chrono.basic_simulation import RobotSimulationChrono, RobotSimulationWithForceTest
-=======
-from rostok.simulation_chrono.basic_simulation import RobotSimulationChrono
->>>>>>> 936ffe3f
 from rostok.virtual_experiment.sensors import (SensorCalls, SensorObjectClassification)
 from rostok.simulation_chrono.simulation_utils import set_covering_sphere_based_position
 from rostok.control_chrono.controller import ConstController, SinControllerChrono, YaxisShaker
@@ -40,7 +36,6 @@
         for event in self.event_container:
             event.reset()
 
-<<<<<<< HEAD
     def run_simulation(self, graph: GraphGrammar, data, vis=False):
         self.reset_events()
         #simulation = RobotSimulationChrono([])
@@ -51,16 +46,6 @@
         set_covering_sphere_based_position(grasp_object,
                                            reference_point=chrono.ChVectorD(0, 0.05, 0))
         simulation.add_object(grasp_object, read_data=True, force_torque_controller=shake)
-=======
-    def run_simulation(self, graph: GraphGrammar, data, vis=True):
-        self.reset_flags()
-        simulation = RobotSimulationChrono([])
-        simulation.add_design(graph, data)
-        grasp_object = self.grasp_object_callback()
-        set_covering_sphere_based_position(grasp_object,
-                                           reference_point=chrono.ChVectorD(0, 0.05, 0))
-        simulation.add_object(grasp_object, read_data=True)
->>>>>>> 936ffe3f
         n_steps = int(self.simulation_length / self.step_length)
         env_data_dict = {
             "n_contacts": (SensorCalls.AMOUNT_FORCE, SensorObjectClassification.BODY),
