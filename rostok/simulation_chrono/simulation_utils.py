--- conflicted
+++ resolved
@@ -26,15 +26,6 @@
 
 
 def calculate_covering_ellipsoid(obj: ChronoEasyShapeObject):
-<<<<<<< HEAD
-    v1 = chrono.ChVectorD(0, 0, 0)
-    v2 = chrono.ChVectorD(0, 0, 0)
-    obj.body.GetTotalAABB(bbmin=v1, bbmax=v2)
-    local_center = (v1 + v2) * 0.5
-    axis_x = v2.x - v1.x
-    axis_y = v2.y - v1.y
-    axis_z = v2.z - v1.z
-=======
     v_1 = chrono.ChVectorD(0, 0, 0)
     v_2 = chrono.ChVectorD(0, 0, 0)
     obj.body.GetTotalAABB(bbmin=v_1, bbmax=v_2)
@@ -42,7 +33,6 @@
     axis_x = v_2.x - v_1.x
     axis_y = v_2.y - v_1.y
     axis_z = v_2.z - v_1.z
->>>>>>> fb6631d0
     visual = chrono.ChEllipsoidShape(axis_x, axis_y, axis_z)
     visual.SetOpacity(0.3)
     obj.body.AddVisualShape(visual, chrono.ChFrameD(local_center))
@@ -75,9 +65,18 @@
     desired_position = reference_point + direction * axis[1] / 2
     shift = desired_position - obj.body.GetCoord().TransformPointLocalToParent(center)
     current_cog_pos = obj.body.GetPos()
-<<<<<<< HEAD
     obj.body.SetPos(current_cog_pos + shift)
-=======
+
+
+def set_covering_ellipsoid_based_position(obj: ChronoEasyShapeObject,
+                                          reference_point: chrono.ChVectorD = chrono.ChVectorD(
+                                              0, 0, 0),
+                                          direction: chrono.ChVectorD = chrono.ChVectorD(0, 1, 0)):
+    center, axis = calculate_covering_ellipsoid(obj)
+    direction.Normalize()
+    desired_position = reference_point + direction * axis[1] / 2
+    shift = desired_position - obj.body.GetCoord().TransformPointLocalToParent(center)
+    current_cog_pos = obj.body.GetPos()
     obj.body.SetPos(current_cog_pos + shift)
 
 
@@ -133,5 +132,4 @@
                 for key_2 in key_storage:
                     value = key_storage[key_2]
                     new_value = [x for x in value if np.logical_not(np.isnan(x).all())]
-                    key_storage[key_2] = new_value
->>>>>>> fb6631d0
+                    key_storage[key_2] = new_value