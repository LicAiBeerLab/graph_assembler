--- conflicted
+++ resolved
@@ -5,17 +5,16 @@
 
 class NodeVocabulary():
     """The class contains dictionary of nodes and methods to manipulate with it.
-<<<<<<< HEAD
-    This is a class to manage a dictionary of nodes. The keys are labels of the nodes and
-    the values are Node objects. User can create or add nodes to vocabulary, get individual
-    nodes or list of nodes.
-=======
 
     This is a class to manage a dictionary of nodes. The keys are labels of the nodes and
     the values are Node objects. User can create or add nodes to vocabulary, get individual
     nodes or list of nodes.
 
->>>>>>> 6e56c298
+    Attributes:
+        node_dict (List[Node]): dictionary of all nodes.
+        terminal_node_dict (List[Node]): dictionary of only terminal nodes.
+        non-terminal_node_dict (List[Node]): dictionary of only non-terminal nodes.
+    nodes or list of nodes.
     Attributes:
         node_dict (List[Node]): dictionary of all nodes.
         terminal_node_dict (List[Node]): dictionary of only terminal nodes.
@@ -30,15 +29,10 @@
 
     def add_node(self, node: Node):
         """Add an already created node to the vocabulary.
-<<<<<<< HEAD
         Args:
-            node (Node): node to be added to vocabulary.
-=======
-
         Args:
             node (Node): node to be added to vocabulary.
 
->>>>>>> 6e56c298
         Raises:
             Exception: Attempt to add a Node with a label that is already in dictionary!
         """
@@ -56,20 +50,13 @@
                     is_terminal: bool = False,
                     block_wrapper: BlockWrapper = None):
         """Create a node and add it to the vocabulary.
-<<<<<<< HEAD
-=======
-
->>>>>>> 6e56c298
+        Args:
         Args:
             label (str): the label of the new node.
             is_terminal (bool, optional): defines if the new node is a terminal node. Default
                 is False.
             block_wrapper (BlockWrapper, optional): the object that contains physical properties
                 of the node. Default is None.
-<<<<<<< HEAD
-=======
-
->>>>>>> 6e56c298
         Raises:
             Exception: Attempt to add a Node with a label that is already in dictionary!
         """
@@ -86,20 +73,12 @@
 
     def get_node(self, label: str) -> Node:
         """Return a node corresponding to the label.
-<<<<<<< HEAD
         Args:
-            label(str): the label of the node that should be returned.
-        Returns:
-            A requested node as a Node class object.
-=======
-
         Args:
             label(str): the label of the node that should be returned.
 
         Returns:
             A requested node as a Node class object.
-
->>>>>>> 6e56c298
         Raises
             Exception: Node with given label not found!
         """
@@ -112,16 +91,10 @@
 
     def check_node(self, label: str) -> bool:
         """Check if the label is in the vocabulary.
-<<<<<<< HEAD
         Args:
             label(str): the label of the node that should be checked.
-=======
-
-        Args:
-            label(str): the label of the node that should be checked.
-
->>>>>>> 6e56c298
         Returns:
+            bool: True is the label is in dictionary, False otherwise.
             bool: True is the label is in dictionary, False otherwise.
         """
 
@@ -137,15 +110,10 @@
 
     def get_list_of_nodes(self, nodes: list[str]) -> list[Node]:
         """Returns list of Node objects corresponding to list of labels.
-<<<<<<< HEAD
-        Args:
-            nodes (list[str]): list of labels to construct a list of Node objects.
-=======
 
         Args:
             nodes (list[str]): list of labels to construct a list of Node objects.
 
->>>>>>> 6e56c298
         Returns:
             list of Node objects corresponding to the list of passed labels.
         """
