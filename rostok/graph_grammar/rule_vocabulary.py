--- conflicted
+++ resolved
@@ -7,18 +7,13 @@
 from rostok.graph_grammar.node import ROOT, GraphGrammar, Rule
 from rostok.graph_grammar.node_vocabulary import NodeVocabulary
 
-
 class RuleVocabulary():
     """The class that contains the rules for building the GraphGrammar object.
-<<<<<<< HEAD
+
+class RuleVocabulary():
+    """The class that contains the rules for building the GraphGrammar object.
     All rules for mechanism generation should be created with an instance of RuleVocabulary.
     This class provides utility methods for the rules.
-=======
-
-    All rules for mechanism generation should be created with an instance of RuleVocabulary.
-    This class provides utility methods for the rules.
-
->>>>>>> 6e56c298
     Attributes:
         node_vocab (NodeVocabulary): the node vocabulary that should contain all the nodes used in
             the rules.
@@ -33,12 +28,9 @@
             states for all non-terminal nodes.
     """
 
+
     def __init__(self, node_vocab: NodeVocabulary = NodeVocabulary()):
         """Create a new empty vocabulary object.
-<<<<<<< HEAD
-=======
-
->>>>>>> 6e56c298
         Args:
             node_vocab (NodeVocabulary, optional): the node vocabulary for the rules. Default is an
                 empty node vocabulary.
@@ -61,15 +53,8 @@
                     new_edges: list[tuple[int, int]] = [],
                     current_links: list[(int, int)] = []):
         """Create a rule and add it to the dictionary.
-<<<<<<< HEAD
         The method checks the created rule. There is no method to add already created rule to
         the vocabulary.
-=======
-
-        The method checks the created rule. There is no method to add already created rule to
-        the vocabulary.
-
->>>>>>> 6e56c298
         Args:
             name (str): name of the new rule.
             current_nodes (list[str]): list of the nodes to be replaced.
@@ -77,10 +62,6 @@
             current_in_edges (int):the node to link the in edges of the replaced node.
             current_out_edges (int): the node to link the out edges of the replaced node.
             new_edges (list[(int, int)]):the edges of the inserting subgraph.
-<<<<<<< HEAD
-=======
-
->>>>>>> 6e56c298
         Raises:
             Exception: this name is already in the rule vocabulary!
             Exception: prohibited length of the current_nodes list, should be 1.
@@ -162,10 +143,6 @@
     # Check set of rules itself, without any graph
     def check_rules(self):
         """Check set of rules itself, without any graph.
-<<<<<<< HEAD
-=======
-
->>>>>>> 6e56c298
         Check the rules for having at least one terminal rule for every node that appears in the end graph of a nonterminal rule.
         """
         # Check if all nonterminal nodes from vocab are in the rules. If not print a warning
@@ -191,16 +168,10 @@
 
     def get_list_of_applicable_rules(self, grammar: GraphGrammar):
         """Return the total list of applicable rules for the current graph.
-<<<<<<< HEAD
         Args:
             grammar (GraphGrammar): a GraphGrammar object analyze.  
-=======
-
-        Args:
-            grammar (GraphGrammar): a GraphGrammar object analyze.  
-
->>>>>>> 6e56c298
-        Returns:
+        Returns:
+            list of rule names for rules that can be applied for the graph.
             list of rule names for rules that can be applied for the graph.
         """
 
@@ -213,7 +184,6 @@
                 #find a node that can be replaced using the rule
                 if label_to_replace == node[1]['Node'].label:
                     list_of_applicable_rules.append(rule_name)
-<<<<<<< HEAD
 
         return list_of_applicable_rules
 
@@ -221,18 +191,8 @@
         """Return the list of non-terminal applicable rules for the current graph.
         Args:
             grammar (GraphGrammar): a GraphGrammar object analyze.
-=======
-
-        return list_of_applicable_rules
-
-    def get_list_of_applicable_nonterminal_rules(self, grammar: GraphGrammar):
-        """Return the list of non-terminal applicable rules for the current graph.
-
-        Args:
-            grammar (GraphGrammar): a GraphGrammar object analyze.
-
->>>>>>> 6e56c298
-        Returns:
+        Returns:
+            list of rule names for non-terminal rules that can be applied for the graph.
             list of rule names for non-terminal rules that can be applied for the graph.
         """
 
@@ -250,16 +210,10 @@
 
     def get_list_of_applicable_terminal_rules(self, grammar: GraphGrammar):
         """Return the list of terminal applicable rules for the current graph.
-<<<<<<< HEAD
         Args:
             grammar (GraphGrammar): a GraphGrammar object analyze.
-=======
-
-        Args:
-            grammar (GraphGrammar): a GraphGrammar object analyze.
-
->>>>>>> 6e56c298
-        Returns:
+        Returns:
+            list of rule names for terminal rules that can be applied for the graph.
             list of rule names for terminal rules that can be applied for the graph.
         """
         list_of_applicable_rules = []
@@ -276,16 +230,10 @@
 
     def terminal_rules_for_node(self, node_name: str):
         """Return a list of the terminal rules for the node
-<<<<<<< HEAD
         Args:
             node_name (str): a node label for which function returns the list of the terminal rules.
-=======
-
-        Args:
-            node_name (str): a node label for which function returns the list of the terminal rules.
-
->>>>>>> 6e56c298
-        Returns:
+        Returns:
+            The list of rule names for rules that can be applied to make a node terminal.
             The list of rule names for rules that can be applied to make a node terminal.
         """
         rule_list = []
@@ -297,13 +245,7 @@
 
     def make_graph_terminal(self, grammar: GraphGrammar):
         """Converts a graph into a graph with only terminal nodes.
-<<<<<<< HEAD
         For each non-terminal node the function apply a random rule that make it terminal.
-=======
-
-        For each non-terminal node the function apply a random rule that make it terminal.
-
->>>>>>> 6e56c298
         Args:
             grammar (GraphGrammar): GraphGrammar object that should become terminal.
         """
