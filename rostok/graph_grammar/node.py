--- conflicted
+++ resolved
@@ -347,10 +347,7 @@
         self_dfs_paths_lbl.sort(key=lambda x: "".join(x))
         return self_dfs_paths_lbl
 
-<<<<<<< HEAD
-=======
-
->>>>>>> 60c78f9e
+
     def __hash__(self) -> list[list[str]]:
         self_dfs_paths_lbl = self.get_uniq_representation()
         return hash(str(self_dfs_paths_lbl))