--- conflicted
+++ resolved
@@ -1,16 +1,8 @@
-<<<<<<< HEAD
 import pychrono as chrono
 import numpy as np
 from rostok.virtual_experiment.robot import Robot
 from rostok.block_builder.node_render import RobotBody, ChronoRevolveJoint
 
-=======
-import numpy as np
-import pychrono as chrono
-
-from rostok.block_builder.node_render import ChronoRevolveJoint, RobotBody
-from rostok.virtual_experiment.robot import Robot
->>>>>>> 469148da
 
 
 class RobotSensor:
@@ -121,15 +113,9 @@
             in_robot (Robot): Robot to measure sum of contact forces
 
         Returns:
-<<<<<<< HEAD
             dict[int, float]: Dictionary which keys are id object and values of standart deviation of contact forces
         """
-=======
-            dict[int, float]: Dictionary which keys are id blocks of robot
-            bodies and values are sum of contact forces
-        """
 
->>>>>>> 469148da
         if np.size(obj.list_n_forces) > 0:
             contact_force_obj = np.std(obj.list_n_forces)
             return dict([(-1, contact_force_obj)])
