import hyperparameters as hp
import matplotlib.pyplot as plt
import pickle

import numpy as np
from mcts_run_setup import config_combination_force_tendon_multiobject

import rostok.library.obj_grasp.objects as obj_grasp
import rostok.library.rule_sets.simple_designs as des
from rostok.simulation_chrono.basic_simulation import SimulationResult
from rostok.graph_grammar.graph_utils import plot_graph
object_blueprint = []
# create blueprint for object to grasp
# object_blueprint.append(obj_grasp.get_object_parametrized_trapezohedron(0.15, mass=0.467))
# object_blueprint.append(obj_grasp.get_object_cylinder(0.155/2, 0.155, 0, mass = 0.261))
# object_blueprint.append(obj_grasp.get_object_box(0.14, 0.19, 0.28, 0, mass = 0.268))
object_blueprint.append(obj_grasp.get_object_parametrized_dipyramid_3(0.1, 0.13, 90))
object_blueprint.append(obj_grasp.get_object_ellipsoid(0.14, 0.14, 0.22, 0, mass = 0.188))

# create reward counter using run setup function
control_optimizer = config_combination_force_tendon_multiobject(object_blueprint, [1, 1, 1, 1, 1])

dict = {
    item: getattr(hp, item)
    for item in dir(hp)
    if not item.startswith("__") and not item.endswith("__")
}
for key, value in dict.items():
    print(key, value)
simulation_rewarder = control_optimizer.rewarder
simulation_manager = control_optimizer.simulation_scenario

graph = des.get_two_link_three_finger()
# graph = des.get_two_same_link_one_finger()
graph = des.get_four_same_link_one_finger()
graph = des.get_three_same_link_one_finger()
graph = des.get_three_same_link_one_finger()
graph = des.get_four_same_link_one_finger()
<<<<<<< HEAD
=======

graph = des.get_five_same_link_one_finger()
graph = des.get_six_same_link_one_finger()
graph = des.get_seven_same_link_one_finger()
# with open('./bastard.pickle', 'rb') as f:
#     graph = pickle.load(f)
# plot_graph(graph)
>>>>>>> 31d2ea09

control = [[10,10,10,10]]

data = control_optimizer.optim_parameters2data_control(control, graph)[0]

vis = True
#simulation_output: SimulationResult = simulation_manager.run_simulation(graph, data, [[-45.0, 0.0],[-45,0],[-45,0]], vis, True)
full_reward = 0
for sim_scen in simulation_manager:
    simulation_output: SimulationResult = sim_scen[0].run_simulation(
        graph, data, [[-45.0, 0, 0, 0, 0, 0, 0], [-45.0, 0, 0, 0, 0, 0, 0], [-45.0, 0, 0, 0, 0, 0, 0], [-45.0, 0, 0, 0, 0, 0, 0]], vis, True)
    res = simulation_rewarder.calculate_reward(simulation_output)
    full_reward += res
    print('reward', res)

print("full_reward", full_reward)
<|MERGE_RESOLUTION|>--- conflicted
+++ resolved
@@ -36,16 +36,10 @@
 graph = des.get_three_same_link_one_finger()
 graph = des.get_three_same_link_one_finger()
 graph = des.get_four_same_link_one_finger()
-<<<<<<< HEAD
-=======
-
 graph = des.get_five_same_link_one_finger()
 graph = des.get_six_same_link_one_finger()
 graph = des.get_seven_same_link_one_finger()
-# with open('./bastard.pickle', 'rb') as f:
-#     graph = pickle.load(f)
-# plot_graph(graph)
->>>>>>> 31d2ea09
+
 
 control = [[10,10,10,10]]
 
