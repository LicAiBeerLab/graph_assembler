--- conflicted
+++ resolved
@@ -5,14 +5,8 @@
 from mcts_run_setup import config_with_const_troques, config_with_tendon, config_combination_force_tendon_multiobject
 
 from rostok.library.obj_grasp.objects import (get_object_ellipsoid, get_object_parametrized_sphere,
-<<<<<<< HEAD
-                                              get_object_parametrized_sphere_smc)
+                                              get_object_parametrized_sphere_smc, get_object_parametrized_cuboctahedron, get_object_parametrized_dipyramid_3, get_object_parametrized_trapezohedron)
 from rostok.library.rule_sets.simple_designs import (get_two_link_three_finger, get_two_same_link_one_finger, get_four_same_link_one_finger, get_three_same_link_one_finger, get_three_link_one_finger)
-=======
-                                              get_object_parametrized_sphere_smc, get_object_parametrized_cuboctahedron, get_object_parametrized_dipyramid_3, get_object_parametrized_trapezohedron)
-from rostok.library.rule_sets.ruleset_old_style_smc import create_rules
-from rostok.library.rule_sets.simple_designs_nsc import (get_two_link_three_finger, get_two_same_link_one_finger, get_four_same_link_one_finger, get_three_same_link_one_finger, get_three_link_one_finger)
->>>>>>> 41cf9955
 from rostok.simulation_chrono.basic_simulation import SimulationResult
 
 # create blueprint for object to grasp
