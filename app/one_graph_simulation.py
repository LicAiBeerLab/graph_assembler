--- conflicted
+++ resolved
@@ -11,18 +11,10 @@
     # create blueprint for object to grasp
     #grasp_object_blueprint = get_object_sphere(0.05, mass=0.2)
 
-<<<<<<< HEAD
     control_optimizer = tendon_graph_evaluators.evaluator_tendon_standart
 
     graph = get_three_link_one_finger()
     #graph = get_two_link_three_finger()
-=======
-    control_optimizer = tendon_graph_evaluators.evaluator_tendon_fast_debug
-    
-    # graph = get_three_link_one_finger_independent()
-    graph = graph = get_two_link_three_finger()
-    # graph = graph = get_two_link_two_finger()
->>>>>>> f5c5af4c
 
     #rewsss = control_optimizer.calculate_reward(graph)
     control = tendon_graph_evaluators.tendon_optivar_standart.x_to_control_params(graph, [15])
