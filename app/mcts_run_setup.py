--- conflicted
+++ resolved
@@ -1,14 +1,7 @@
+from copy import deepcopy
+
 import hyperparameters as hp
 
-<<<<<<< HEAD
-from rostok.criterion.criterion_calculation import (ForceCriterion, InstantContactingLinkCriterion,
-                                                    InstantForceCriterion,
-                                                    InstantObjectCOGCriterion, SimulationReward,
-                                                    TimeCriterion, FinalPositionCriterion,
-                                                    GraspTimeCriterion)
-from rostok.criterion.simulation_flags import (EventContact, EventContactTimeOut, EventFlyingApart,
-                                               EventGrasp, EventSlipOut, EventStopExternalForce)
-=======
 from rostok.control_chrono.tendon_controller import TendonControllerParameters
 from rostok.criterion.criterion_calculation import (
     FinalPositionCriterion, GraspTimeCriterion, InstantContactingLinkCriterion,
@@ -19,11 +12,15 @@
                                                EventFlyingApart, EventGrasp,
                                                EventSlipOut,
                                                EventStopExternalForce)
->>>>>>> d4bc6eb7
 from rostok.simulation_chrono.simulation_scenario import GraspScenario
 from rostok.trajectory_optimizer.control_optimizer import (
     CalculatorWithOptimizationDirect, TendonOptimizerCombinationForce)
 from rostok.utils.numeric_utils import Offset
+from rostok.trajectory_optimizer.control_optimizer import (CalculatorWithGraphOptimization,
+                                                           CalculatorWithOptimizationDirect,
+                                                           LinearCableControlOptimization,
+                                                           TendonLikeControlOptimization,
+                                                           LinearControlOptimizationDirect)
 
 
 def config_independent_torque(grasp_object_blueprint):
