from copy import deepcopy

import hyperparameters as hp

from rostok.block_builder_chrono.block_builder_chrono_api import \
    ChronoBlockCreatorInterface as creator
from rostok.criterion.criterion_calculation import (ForceCriterion, InstantContactingLinkCriterion,
<<<<<<< HEAD
                                                    InstantForceCriterion,
                                                    InstantObjectCOGCriterion, SimulationReward,
                                                    TimeCriterion, FinalPositionCriterion,
                                                    GraspTimeCriterion)
from rostok.criterion.simulation_flags import (EventContact, EventContactTimeOut, EventFlyingApart,
                                               EventGrasp, EventSlipOut, EventStopExternalForce)
=======
                                                    LateForceAmountCriterion, LateForceCriterion,
                                                    ObjectCOGCriterion, SimulationReward,
                                                    TimeCriterion)
from rostok.criterion.simulation_flags import (FlagContactTimeOut, FlagFlyingApart, FlagSlipout)
>>>>>>> 936ffe3f
from rostok.simulation_chrono.simulation_scenario import ConstTorqueGrasp
from rostok.trajectory_optimizer.control_optimizer import (CalculatorWithGraphOptimization,
                                                           CalculatorWithOptimizationDirect)


def config_with_standard(grasp_object_blueprint):
    # configurate the simulation manager
    simulation_manager = ConstTorqueGrasp(hp.TIME_STEP_SIMULATION, hp.TIME_SIMULATION)
    simulation_manager.grasp_object_callback = lambda: creator.create_environment_body(
        grasp_object_blueprint)
    event_contact = EventContact()
    simulation_manager.add_event(event_contact)
    event_timeout = EventContactTimeOut(hp.FLAG_TIME_NO_CONTACT, event_contact)
    simulation_manager.add_event(event_timeout)
    event_flying_apart = EventFlyingApart(hp.FLAG_FLYING_APART)
    simulation_manager.add_event(event_flying_apart)
    event_slipout = EventSlipOut(hp.FLAG_TIME_SLIPOUT)
    simulation_manager.add_event(event_slipout)
    event_grasp = EventGrasp(
        grasp_limit_time=hp.GRASP_TIME,
        contact_event=event_contact,
        verbosity=0,
    )
    simulation_manager.add_event(event_grasp)
    event_stop_external_force = EventStopExternalForce(grasp_event=event_grasp,
                                                       force_test_time=hp.FORCE_TEST_TIME)
    simulation_manager.add_event(event_stop_external_force)

    #create criterion manager
    simulation_rewarder = SimulationReward(verbosity=0)
    #create criterions and add them to manager
    simulation_rewarder.add_criterion(TimeCriterion(hp.TIME_SIMULATION, event_timeout, event_grasp),
                                      hp.TIME_CRITERION_WEIGHT)
    simulation_rewarder.add_criterion(ForceCriterion(event_timeout), hp.FORCE_CRITERION_WEIGHT)
    simulation_rewarder.add_criterion(InstantContactingLinkCriterion(event_grasp),
                                      hp.INSTANT_CONTACTING_LINK_CRITERION_WEIGHT)
    simulation_rewarder.add_criterion(InstantForceCriterion(event_grasp),
                                      hp.INSTANT_FORCE_CRITERION_WEIGHT)
    simulation_rewarder.add_criterion(InstantObjectCOGCriterion(event_grasp),
                                      hp.OBJECT_COG_CRITERION_WEIGHT)
    n_steps = int(hp.TIME_SIMULATION / hp.TIME_STEP_SIMULATION)
    print(n_steps)
    simulation_rewarder.add_criterion(GraspTimeCriterion(event_grasp, n_steps),
                                      hp.GRASP_TIME_CRITERION_WEIGHT)
    simulation_rewarder.add_criterion(
        FinalPositionCriterion(hp.REFERENCE_DISTANCE, event_grasp, event_slipout),
        hp.FINAL_POSITION_CRITERION_WEIGHT)

    control_optimizer = CalculatorWithOptimizationDirect(simulation_manager, simulation_rewarder,
                                                         hp.CONTROL_OPTIMIZATION_BOUNDS,
                                                         hp.CONTROL_OPTIMIZATION_ITERATION)

    return control_optimizer


def config_with_standard_graph(grasp_object_blueprint, torque_dict):
    # configurate the simulation manager
    simulation_manager = ConstTorqueGrasp(hp.TIME_STEP_SIMULATION, hp.TIME_SIMULATION)
    simulation_manager.grasp_object_callback = lambda: creator.create_environment_body(
        grasp_object_blueprint)
    event_contact = EventContact()
    simulation_manager.add_event(event_contact)
    event_timeout = EventContactTimeOut(hp.FLAG_TIME_NO_CONTACT, event_contact)
    simulation_manager.add_event(event_timeout)
    event_flying_apart = EventFlyingApart(hp.FLAG_FLYING_APART)
    simulation_manager.add_event(event_flying_apart)
    event_slipout = EventSlipOut(hp.FLAG_TIME_SLIPOUT)
    simulation_manager.add_event(event_slipout)
    event_grasp = EventGrasp(
        grasp_limit_time=hp.GRASP_TIME,
        contact_event=event_contact,
        verbosity=0,
    )
    simulation_manager.add_event(event_grasp)
    event_stop_external_force = EventStopExternalForce(grasp_event=event_grasp,
                                                       force_test_time=hp.FORCE_TEST_TIME)
    simulation_manager.add_event(event_stop_external_force)

    #create criterion manager
    simulation_rewarder = SimulationReward(verbosity=0)
    #create criterions and add them to manager
    simulation_rewarder.add_criterion(TimeCriterion(hp.TIME_SIMULATION, event_timeout, event_grasp),
                                      hp.TIME_CRITERION_WEIGHT)
    simulation_rewarder.add_criterion(ForceCriterion(event_timeout), hp.FORCE_CRITERION_WEIGHT)
    simulation_rewarder.add_criterion(InstantContactingLinkCriterion(event_grasp),
                                      hp.INSTANT_CONTACTING_LINK_CRITERION_WEIGHT)
    simulation_rewarder.add_criterion(InstantForceCriterion(event_grasp),
                                      hp.INSTANT_FORCE_CRITERION_WEIGHT)
    simulation_rewarder.add_criterion(InstantObjectCOGCriterion(event_grasp),
                                      hp.OBJECT_COG_CRITERION_WEIGHT)
    n_steps = int(hp.TIME_SIMULATION / hp.TIME_STEP_SIMULATION)
    print(n_steps)
    simulation_rewarder.add_criterion(GraspTimeCriterion(event_grasp, n_steps),
                                      hp.GRASP_TIME_CRITERION_WEIGHT)
    simulation_rewarder.add_criterion(
        FinalPositionCriterion(hp.REFERENCE_DISTANCE, event_grasp, event_slipout),
        hp.FINAL_POSITION_CRITERION_WEIGHT)

    control_optimizer = CalculatorWithGraphOptimization(simulation_manager, simulation_rewarder,
                                                        torque_dict)

    return control_optimizer


def config_with_standard_multiobject(grasp_object_blueprint, weights):
    # configurate the simulation manager
    simulation_manager = ConstTorqueGrasp(0.001, 3)

    simulation_manager.add_flag(FlagContactTimeOut(1))
    simulation_manager.add_flag(FlagFlyingApart(10))

    simulation_manager.add_flag(FlagSlipout(0.8))
    simulation_managers = []
    object_callback = [
        (lambda obj=obj: creator.create_environment_body(obj)) for obj in grasp_object_blueprint
    ]
    for k in range(len(grasp_object_blueprint)):
        simulation_managers.append((deepcopy(simulation_manager), weights[k]))
        simulation_managers[-1][0].grasp_object_callback = object_callback[k]

    #create criterion manager
    simulation_rewarder = SimulationReward()
    #create criterions and add them to manager
    simulation_rewarder.add_criterion(TimeCriterion(3), 1)
    simulation_rewarder.add_criterion(ForceCriterion(), 1)
    simulation_rewarder.add_criterion(ObjectCOGCriterion(), 1)
    simulation_rewarder.add_criterion(LateForceCriterion(0.5, 3), 1)
    simulation_rewarder.add_criterion(LateForceAmountCriterion(0.5), 1)

    control_optimizer = CalculatorWithOptimizationDirect(simulation_managers, simulation_rewarder,
                                                         (3, 15), 1)

    return control_optimizer<|MERGE_RESOLUTION|>--- conflicted
+++ resolved
@@ -5,19 +5,12 @@
 from rostok.block_builder_chrono.block_builder_chrono_api import \
     ChronoBlockCreatorInterface as creator
 from rostok.criterion.criterion_calculation import (ForceCriterion, InstantContactingLinkCriterion,
-<<<<<<< HEAD
                                                     InstantForceCriterion,
                                                     InstantObjectCOGCriterion, SimulationReward,
                                                     TimeCriterion, FinalPositionCriterion,
                                                     GraspTimeCriterion)
 from rostok.criterion.simulation_flags import (EventContact, EventContactTimeOut, EventFlyingApart,
                                                EventGrasp, EventSlipOut, EventStopExternalForce)
-=======
-                                                    LateForceAmountCriterion, LateForceCriterion,
-                                                    ObjectCOGCriterion, SimulationReward,
-                                                    TimeCriterion)
-from rostok.criterion.simulation_flags import (FlagContactTimeOut, FlagFlyingApart, FlagSlipout)
->>>>>>> 936ffe3f
 from rostok.simulation_chrono.simulation_scenario import ConstTorqueGrasp
 from rostok.trajectory_optimizer.control_optimizer import (CalculatorWithGraphOptimization,
                                                            CalculatorWithOptimizationDirect)
@@ -124,30 +117,61 @@
 
 def config_with_standard_multiobject(grasp_object_blueprint, weights):
     # configurate the simulation manager
-    simulation_manager = ConstTorqueGrasp(0.001, 3)
-
-    simulation_manager.add_flag(FlagContactTimeOut(1))
-    simulation_manager.add_flag(FlagFlyingApart(10))
-
-    simulation_manager.add_flag(FlagSlipout(0.8))
-    simulation_managers = []
+    simulation_manager = ConstTorqueGrasp(hp.TIME_STEP_SIMULATION, hp.TIME_SIMULATION)
     object_callback = [
         (lambda obj=obj: creator.create_environment_body(obj)) for obj in grasp_object_blueprint
     ]
+    simulation_managers = []
     for k in range(len(grasp_object_blueprint)):
         simulation_managers.append((deepcopy(simulation_manager), weights[k]))
         simulation_managers[-1][0].grasp_object_callback = object_callback[k]
 
+    event_contact = EventContact()
+    simulation_manager.add_event(event_contact)
+    event_timeout = EventContactTimeOut(hp.FLAG_TIME_NO_CONTACT, event_contact)
+    simulation_manager.add_event(event_timeout)
+    event_flying_apart = EventFlyingApart(hp.FLAG_FLYING_APART)
+    simulation_manager.add_event(event_flying_apart)
+    event_slipout = EventSlipOut(hp.FLAG_TIME_SLIPOUT)
+    simulation_manager.add_event(event_slipout)
+    event_grasp = EventGrasp(
+        grasp_limit_time=hp.GRASP_TIME,
+        contact_event=event_contact,
+        verbosity=0,
+    )
+    simulation_manager.add_event(event_grasp)
+    event_stop_external_force = EventStopExternalForce(grasp_event=event_grasp,
+                                                       force_test_time=hp.FORCE_TEST_TIME)
+    simulation_manager.add_event(event_stop_external_force)
+    for manager in simulation_managers:
+        manager.add_event(event_contact)
+        manager.add_event(event_timeout)
+        manager.add_event(event_flying_apart)
+        manager.add_event(event_grasp)
+        manager.add_event(event_stop_external_force)
+
     #create criterion manager
-    simulation_rewarder = SimulationReward()
+    simulation_rewarder = SimulationReward(verbosity=0)
     #create criterions and add them to manager
-    simulation_rewarder.add_criterion(TimeCriterion(3), 1)
-    simulation_rewarder.add_criterion(ForceCriterion(), 1)
-    simulation_rewarder.add_criterion(ObjectCOGCriterion(), 1)
-    simulation_rewarder.add_criterion(LateForceCriterion(0.5, 3), 1)
-    simulation_rewarder.add_criterion(LateForceAmountCriterion(0.5), 1)
+    simulation_rewarder.add_criterion(TimeCriterion(hp.TIME_SIMULATION, event_timeout, event_grasp),
+                                      hp.TIME_CRITERION_WEIGHT)
+    simulation_rewarder.add_criterion(ForceCriterion(event_timeout), hp.FORCE_CRITERION_WEIGHT)
+    simulation_rewarder.add_criterion(InstantContactingLinkCriterion(event_grasp),
+                                      hp.INSTANT_CONTACTING_LINK_CRITERION_WEIGHT)
+    simulation_rewarder.add_criterion(InstantForceCriterion(event_grasp),
+                                      hp.INSTANT_FORCE_CRITERION_WEIGHT)
+    simulation_rewarder.add_criterion(InstantObjectCOGCriterion(event_grasp),
+                                      hp.OBJECT_COG_CRITERION_WEIGHT)
+    n_steps = int(hp.TIME_SIMULATION / hp.TIME_STEP_SIMULATION)
+    print(n_steps)
+    simulation_rewarder.add_criterion(GraspTimeCriterion(event_grasp, n_steps),
+                                      hp.GRASP_TIME_CRITERION_WEIGHT)
+    simulation_rewarder.add_criterion(
+        FinalPositionCriterion(hp.REFERENCE_DISTANCE, event_grasp, event_slipout),
+        hp.FINAL_POSITION_CRITERION_WEIGHT)
 
-    control_optimizer = CalculatorWithOptimizationDirect(simulation_managers, simulation_rewarder,
-                                                         (3, 15), 1)
+    control_optimizer = CalculatorWithOptimizationDirect(simulation_manager, simulation_rewarder,
+                                                         hp.CONTROL_OPTIMIZATION_BOUNDS,
+                                                         hp.CONTROL_OPTIMIZATION_ITERATION)
 
     return control_optimizer