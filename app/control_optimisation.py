
import app_vocabulary

from rostok.graph_grammar.node import GraphGrammar, BlockWrapper, Node
from rostok.graph_grammar.node import Node
from rostok.block_builder.node_render import *
from rostok.virtual_experiment.simulation_step import SimOut
import rostok.criterion.criterion_calc as criterion
from rostok.criterion.flags_simualtions import FlagMaxTime, FlagNotContact
from rostok.trajectory_optimizer.control_optimizer import ConfigRewardFunction, ControlOptimizer
from rostok.trajectory_optimizer.trajectory_generator import create_torque_traj_from_x
from rostok.block_builder.basic_node_block import SimpleBody
import matplotlib.pyplot as plt

import pychrono as chrono


def get_object_to_grasp():
    # grab_obj_mat = chrono.ChMaterialSurfaceNSC()
    # grab_obj_mat.SetFriction(0.5)
    # grab_obj_mat.SetDampingF(0.1)
    # obj = chrono.ChBodyEasyBox(0.2, 0.2, 0.6, 1000, True, True, grab_obj_mat)
    # obj.SetCollide(True)
    # obj.SetPos(chrono.ChVectorD(0, 1.2, 0))
    #obj = BlockWrapper(ChronoBodyEnv, width = 0.2, length = 0.2, pos=FrameTransform([0, 1, 0],[1,0,0,0]))
    #sliva
    matich = DefaultChronoMaterial()
    matich.Friction = 0.65
    matich.DampingF = 0.65
<<<<<<< HEAD
    obj = BlockWrapper(ChronoBodyEnv,
                       width=0.2,
                       length=0.3,
                       depth=0.5,
                       material=matich,
                       shape="ellipsoid",
                       pos=FrameTransform([0, 1, 0], [0, -0.048, 0.706, 0.706]))
=======
    obj = BlockWrapper(ChronoBodyEnv,shape=SimpleBody.ELLIPSOID, material=matich, pos=FrameTransform([0, 1, 0],[0,-0.048, 0.706, 0.706]))
>>>>>>> cee7cbb9

    return obj


def grab_crtitrion(sim_output: dict[int, SimOut], grab_robot, node_feature: list[list[Node]], gait,
                   weight):
    j_nodes = criterion.nodes_division(grab_robot, node_feature[1])
    b_nodes = criterion.nodes_division(grab_robot, node_feature[0])
    rb_nodes = criterion.sort_left_right(grab_robot, node_feature[3], node_feature[0])
    lb_nodes = criterion.sort_left_right(grab_robot, node_feature[2], node_feature[0])

    return criterion.criterion_calc(sim_output, b_nodes, j_nodes, rb_nodes, lb_nodes, weight, gait)


def create_grab_criterion_fun(node_features, gait, weight):

    def fun(sim_output, grab_robot):
        return grab_crtitrion(sim_output, grab_robot, node_features, gait, weight)

    return fun


def create_traj_fun(stop_time: float, time_step: float):

    def fun(graph: GraphGrammar, x: list[float]):
        return create_torque_traj_from_x(graph, x, stop_time, time_step)

    return fun


if __name__ == '__main__':
    GAIT = 2.5
    WEIGHT = [5, 0, 1, 5]

    cfg = ConfigRewardFunction()
    cfg.bound = (-5, 5)
    cfg.iters = 5
    cfg.sim_config = {"Set_G_acc": chrono.ChVectorD(0, 0, 0)}
    cfg.time_step = 0.001
    cfg.time_sim = 2
    cfg.flags = [FlagMaxTime(3)]
    """Wraps function call"""

    criterion_callback = create_grab_criterion_fun(app_vocabulary.node_features, GAIT, WEIGHT)
    traj_generator_fun = create_traj_fun(cfg.time_sim, cfg.time_step)

    cfg.criterion_callback = criterion_callback
    cfg.get_rgab_object_callback = get_object_to_grasp
    cfg.params_to_timesiries_callback = traj_generator_fun

    control_optimizer = ControlOptimizer(cfg)
    graph = app_vocabulary.get_three_finger_graph()

    res = [0, [0, 0, 0, 0, 0, 0]]
    print(res)
    myfun = control_optimizer.create_reward_function(graph)
    myfun(res[1], True)<|MERGE_RESOLUTION|>--- conflicted
+++ resolved
@@ -27,17 +27,7 @@
     matich = DefaultChronoMaterial()
     matich.Friction = 0.65
     matich.DampingF = 0.65
-<<<<<<< HEAD
-    obj = BlockWrapper(ChronoBodyEnv,
-                       width=0.2,
-                       length=0.3,
-                       depth=0.5,
-                       material=matich,
-                       shape="ellipsoid",
-                       pos=FrameTransform([0, 1, 0], [0, -0.048, 0.706, 0.706]))
-=======
     obj = BlockWrapper(ChronoBodyEnv,shape=SimpleBody.ELLIPSOID, material=matich, pos=FrameTransform([0, 1, 0],[0,-0.048, 0.706, 0.706]))
->>>>>>> cee7cbb9
 
     return obj
 
