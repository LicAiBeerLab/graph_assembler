from rostok.graph_grammar.node import BlockWrapper, ROOT
from rostok.graph_grammar import node_vocabulary, rule_vocabulary
from rostok.block_builder.node_render import *


import pychrono as chrono

import networkx as nx
import matplotlib.pyplot as plt
import numpy as np




def plot_graph(graph):
    plt.figure()
    nx.draw_networkx(graph, pos=nx.kamada_kawai_layout(graph, dim=2), node_size=800,
                    labels={n: graph.nodes[n]["Node"].label for n in G})
    #plt.figure()
    #nx.draw_networkx(graph, pos=nx.kamada_kawai_layout(G, dim=2), node_size=800)
    plt.show()
    
 

def init_extension_rules(length_link, width):
    # %% Bodies for extansions rules
    # width = [0.25, 0.35, 0.5]
    # alpha = 45
    # alpha_left = [0, 30, 60]
    # alpha_right = [180, 150, 120]
    # length_link = [0.4, 0.6, 0.8]

<<<<<<< HEAD
    flat = list(map(lambda x: BlockWrapper(FlatChronoBody, width=x+0.5, length=0.3, depth=0.8),
=======
    flat = list(map(lambda x: BlockWrapper(FlatChronoBody, width_x=x, height_y=0.05, depth_z=0.8),
>>>>>>> d1ecb7f3
                    width))

    link = list(map(lambda x: BlockWrapper(LinkChronoBody, length_y=x),
                    length_link))


    u1 = BlockWrapper(MountChronoBody, width_x=0.1, length_y=0.05)
    u2 = BlockWrapper(MountChronoBody, width_x=0.2, length_y=0.1)

    # %% Tranform for extansions rules 
    # z_shift = [-0.3, 0, 0.3]
    # MOVE_TO_RIGHT_SIDE = []
    # for i in width:
    #     for j in z_shift:
    #         for alpha in alpha_right:
    #             quat_Y_ang_alpha = chrono.Q_from_AngY(np.deg2rad(alpha))
    #             ROTATE_TO_ALPHA = FrameTransform([i, 0, j],[quat_Y_ang_alpha.e0,quat_Y_ang_alpha.e1,
    #                                         quat_Y_ang_alpha.e2,quat_Y_ang_alpha.e3])
    #             MOVE_TO_RIGHT_SIDE.append(ROTATE_TO_ALPHA)
    
    # transform_to_right_mount_list = list(map(lambda x: BlockWrapper(ChronoTransform, x), MOVE_TO_RIGHT_SIDE))
                
    def rotation(alpha):
        quat_Y_ang_alpha = chrono.Q_from_AngY(np.deg2rad(alpha))
        return [quat_Y_ang_alpha.e0, quat_Y_ang_alpha.e1, quat_Y_ang_alpha.e2,quat_Y_ang_alpha.e3]


    MOVE_TO_RIGHT_SIDE = map(lambda x: FrameTransform([x, 0, 0],[0,0,1,0]),
                    width)
    MOVE_TO_RIGHT_SIDE_PLUS = map(lambda x: FrameTransform([x, 0, +0.3],[0,0,1,0]),
                    width)
    MOVE_TO_RIGHT_SIDE_PLUS_ANGLE = map(lambda x: FrameTransform([x, 0, +0.3], rotation(150)),
                    width)
    MOVE_TO_RIGHT_SIDE_MINUS = map(lambda x: FrameTransform([x, 0, -0.3],[0,0,1,0]),
                    width)
    MOVE_TO_RIGHT_SIDE_MINUS_ANGLE = map(lambda x: FrameTransform([x, 0, -0.3],rotation(210)),
                    width)
    MOVE_TO_LEFT_SIDE = map(lambda x:  FrameTransform([-x, 0, 0],[1,0,0,0]),
                    width)
    MOVE_TO_LEFT_SIDE_PLUS = map(lambda x: FrameTransform([-x, 0, +0.3],[1,0,0,0]),
                    width)
    MOVE_TO_LEFT_SIDE_PLUS_ANGLE = map(lambda x: FrameTransform([-x, 0, +0.3],rotation(30)),
                    width)
    MOVE_TO_LEFT_SIDE_MINUS = map(lambda x: FrameTransform([-x, 0, -0.3],[1,0,0,0]),
                    width)
    MOVE_TO_LEFT_SIDE_MINUS_ANGLE = map(lambda x: FrameTransform([-x, 0, -0.3],rotation(-30)),
                    width)

    # quat_Y_ang_alpha = chrono.Q_from_AngY(np.deg2rad(alpha))
    # ROTATE_TO_ALPHA = FrameTransform([0, 0, 0],[quat_Y_ang_alpha.e0,quat_Y_ang_alpha.e1,
    #                                         quat_Y_ang_alpha.e2,quat_Y_ang_alpha.e3])


    transform_to_right_mount = list(map(lambda x: BlockWrapper(ChronoTransform, x),
                    MOVE_TO_RIGHT_SIDE))
    transform_to_right_mount_plus = list(map(lambda x: BlockWrapper(ChronoTransform, x),
                    MOVE_TO_RIGHT_SIDE_PLUS))
    transform_to_right_mount_plus_angle = list(map(lambda x: BlockWrapper(ChronoTransform, x),
                    MOVE_TO_RIGHT_SIDE_PLUS_ANGLE))
    transform_to_right_mount_minus = list(map(lambda x: BlockWrapper(ChronoTransform, x),
                    MOVE_TO_RIGHT_SIDE_MINUS))
    transform_to_right_mount_minus_angle = list(map(lambda x: BlockWrapper(ChronoTransform, x),
                    MOVE_TO_RIGHT_SIDE_MINUS_ANGLE))
    transform_to_left_mount = list(map(lambda x: BlockWrapper(ChronoTransform, x),
                    MOVE_TO_LEFT_SIDE))
    transform_to_left_mount_plus = list(map(lambda x: BlockWrapper(ChronoTransform, x),
                    MOVE_TO_LEFT_SIDE_PLUS))
    transform_to_left_mount_plus_angle = list(map(lambda x: BlockWrapper(ChronoTransform, x),
                    MOVE_TO_LEFT_SIDE_PLUS_ANGLE))
    transform_to_left_mount_minus = list(map(lambda x: BlockWrapper(ChronoTransform, x),
                    MOVE_TO_LEFT_SIDE_MINUS))
    transform_to_left_mount_minus_angle = list(map(lambda x: BlockWrapper(ChronoTransform, x),
                    MOVE_TO_LEFT_SIDE_MINUS_ANGLE))
    # transform_to_alpha_rotate = BlockWrapper(ChronoTransform, ROTATE_TO_ALPHA)


    # %%
    type_of_input = ChronoRevolveJoint.InputType.TORQUE

    # Joints
    revolve1 = BlockWrapper(ChronoRevolveJoint, ChronoRevolveJoint.Axis.Z,  type_of_input)

    # Nodes
    node_vocab = node_vocabulary.NodeVocabulary()
    node_vocab.add_node(ROOT)
    node_vocab.create_node("J")
    node_vocab.create_node("L")
    node_vocab.create_node("F")
    node_vocab.create_node("M")
    node_vocab.create_node("EF")
    node_vocab.create_node("EM")
    node_vocab.create_node("SML")
    node_vocab.create_node("SMR")
    node_vocab.create_node("SMRP")
    node_vocab.create_node("SMRPA")
    node_vocab.create_node("SMLP")
    node_vocab.create_node("SMLPA")
    node_vocab.create_node("SMRM")
    node_vocab.create_node("SMRMA")
    node_vocab.create_node("SMLM")
    node_vocab.create_node("SMLMA")


    #O = Node("O")
    node_vocab.create_node(label="J1", is_terminal=True, block_wrapper=revolve1)
    node_vocab.create_node(label="L1", is_terminal=True, block_wrapper=link[0])
    node_vocab.create_node(label="L2", is_terminal=True, block_wrapper=link[1])
    node_vocab.create_node(label="L3", is_terminal=True, block_wrapper=link[2])
    node_vocab.create_node(label="F1", is_terminal=True, block_wrapper=flat[0])
    node_vocab.create_node(label="F2", is_terminal=True, block_wrapper=flat[1])
    node_vocab.create_node(label="F3", is_terminal=True, block_wrapper=flat[2])
    node_vocab.create_node(label="U1", is_terminal=True, block_wrapper=u1)
    node_vocab.create_node(label="U2", is_terminal=True, block_wrapper=u2)

    node_vocab.create_node(label="TR1", is_terminal=True, block_wrapper=transform_to_right_mount[0])
    node_vocab.create_node(label="TR2", is_terminal=True, block_wrapper=transform_to_right_mount[1])
    node_vocab.create_node(label="TR3", is_terminal=True, block_wrapper=transform_to_right_mount[2])
    node_vocab.create_node(label="TRP1", is_terminal=True, block_wrapper=transform_to_right_mount_plus[0])
    node_vocab.create_node(label="TRP2", is_terminal=True, block_wrapper=transform_to_right_mount_plus[1])
    node_vocab.create_node(label="TRP3", is_terminal=True, block_wrapper=transform_to_right_mount_plus[2])
    node_vocab.create_node(label="TRPA1", is_terminal=True, block_wrapper=transform_to_right_mount_plus_angle[0])
    node_vocab.create_node(label="TRPA2", is_terminal=True, block_wrapper=transform_to_right_mount_plus_angle[1])
    node_vocab.create_node(label="TRPA3", is_terminal=True, block_wrapper=transform_to_right_mount_plus_angle[2])
    node_vocab.create_node(label="TRM1", is_terminal=True, block_wrapper=transform_to_right_mount_minus[0])
    node_vocab.create_node(label="TRM2", is_terminal=True, block_wrapper=transform_to_right_mount_minus[1])
    node_vocab.create_node(label="TRM3", is_terminal=True, block_wrapper=transform_to_right_mount_minus[2])
    node_vocab.create_node(label="TRMA1", is_terminal=True, block_wrapper=transform_to_right_mount_minus_angle[0])
    node_vocab.create_node(label="TRMA2", is_terminal=True, block_wrapper=transform_to_right_mount_minus_angle[1])
    node_vocab.create_node(label="TRMA3", is_terminal=True, block_wrapper=transform_to_right_mount_minus_angle[2])

    node_vocab.create_node(label="TL1", is_terminal=True, block_wrapper=transform_to_left_mount[0])
    node_vocab.create_node(label="TL2", is_terminal=True, block_wrapper=transform_to_left_mount[1])
    node_vocab.create_node(label="TL3", is_terminal=True, block_wrapper=transform_to_left_mount[2])
    node_vocab.create_node(label="TLP1", is_terminal=True, block_wrapper=transform_to_left_mount_plus[0])
    node_vocab.create_node(label="TLP2", is_terminal=True, block_wrapper=transform_to_left_mount_plus[1])
    node_vocab.create_node(label="TLP3", is_terminal=True, block_wrapper=transform_to_left_mount_plus[2])
    node_vocab.create_node(label="TLPA1", is_terminal=True, block_wrapper=transform_to_left_mount_plus_angle[0])
    node_vocab.create_node(label="TLPA2", is_terminal=True, block_wrapper=transform_to_left_mount_plus_angle[1])
    node_vocab.create_node(label="TLPA3", is_terminal=True, block_wrapper=transform_to_left_mount_plus_angle[2])
    node_vocab.create_node(label="TLM1", is_terminal=True, block_wrapper=transform_to_left_mount_minus[0])
    node_vocab.create_node(label="TLM2", is_terminal=True, block_wrapper=transform_to_left_mount_minus[1])
    node_vocab.create_node(label="TLM3", is_terminal=True, block_wrapper=transform_to_left_mount_minus[2])
    node_vocab.create_node(label="TLMA1", is_terminal=True, block_wrapper=transform_to_left_mount_minus_angle[0])
    node_vocab.create_node(label="TLMA2", is_terminal=True, block_wrapper=transform_to_left_mount_minus_angle[1])
    node_vocab.create_node(label="TLMA3", is_terminal=True, block_wrapper=transform_to_left_mount_minus_angle[2])

    # Defines rules
    rule_vocab = rule_vocabulary.RuleVocabulary(node_vocab)

    rule_vocab.create_rule("InitMechanism_2", ["ROOT"], ["F", "SML", "SMR","EM","EM"], 0 , 0,[(0,1),(0,2),(1,3),(2,4)])
    rule_vocab.create_rule("InitMechanism_3_R", ["ROOT"], ["F", "SML", "SMRP","SMRM","EM","EM","EM"], 0 , 0,[(0,1),(0,2),(0,3),(1,4),(2,5),(3,6)])
    rule_vocab.create_rule("InitMechanism_3_R_A", ["ROOT"], ["F", "SML", "SMRPA","SMRMA","EM","EM","EM"], 0 , 0,[(0,1),(0,2),(0,3),(1,4),(2,5),(3,6)])
    rule_vocab.create_rule("InitMechanism_3_L", ["ROOT"], ["F", "SMLP","SMLM", "SMR","EM","EM","EM"], 0 , 0, [(0,1),(0,2),(0,3),(1,4),(2,5),(3,6)])
    rule_vocab.create_rule("InitMechanism_3_L_A", ["ROOT"], ["F", "SMLPA","SMLMA", "SMR","EM","EM","EM"], 0 , 0, [(0,1),(0,2),(0,3),(1,4),(2,5),(3,6)])
    rule_vocab.create_rule("InitMechanism_4", ["ROOT"], ["F", "SMLP","SMLM", "SMRP","SMRM","EM","EM","EM","EM"], 0 , 0, [(0,1),(0,2),(0,3),(0,4),(1,5),(2,6),(3,7),(4,8)])
    rule_vocab.create_rule("InitMechanism_4_A", ["ROOT"], ["F", "SMLPA","SMLMA", "SMRPA","SMRMA","EM","EM","EM","EM"], 0 , 0, [(0,1),(0,2),(0,3),(0,4),(1,5),(2,6),(3,7),(4,8)])
    rule_vocab.create_rule("FingerUpper", ["EM"], ["J", "L","EM"], 0 , 2, [(0,1),(1, 2)])

    rule_vocab.create_rule("TerminalFlat1", ["F"], ["F1"], 0 , 0)
    rule_vocab.create_rule("TerminalFlat2", ["F"], ["F2"], 0 , 0)
    rule_vocab.create_rule("TerminalFlat3", ["F"], ["F3"], 0 , 0)

    rule_vocab.create_rule("TerminalL1", ["L"], ["L1"], 0 , 0)
    rule_vocab.create_rule("TerminalL2", ["L"], ["L2"], 0 , 0)
    rule_vocab.create_rule("TerminalL3", ["L"], ["L3"], 0 , 0)

    rule_vocab.create_rule("TerminalTransformRight1", ["SMR"], ["TR1"], 0 , 0)
    rule_vocab.create_rule("TerminalTransformRight2", ["SMR"], ["TR2"], 0 , 0)
    rule_vocab.create_rule("TerminalTransformRight3", ["SMR"], ["TR3"], 0 , 0)

    rule_vocab.create_rule("TerminalTransformRightPlus1", ["SMRP"], ["TRP1"], 0 , 0)
    rule_vocab.create_rule("TerminalTransformRightPlus2", ["SMRP"], ["TRP2"], 0 , 0)
    rule_vocab.create_rule("TerminalTransformRightPlus3", ["SMRP"], ["TRP3"], 0 , 0)

    rule_vocab.create_rule("TerminalTransformRightPlusAngle1", ["SMRPA"], ["TRPA1"], 0 , 0)
    rule_vocab.create_rule("TerminalTransformRightPlusAngle2", ["SMRPA"], ["TRPA2"], 0 , 0)
    rule_vocab.create_rule("TerminalTransformRightPlusAngle3", ["SMRPA"], ["TRPA3"], 0 , 0)

    rule_vocab.create_rule("TerminalTransformRightMinus1", ["SMRM"], ["TRM1"], 0 , 0)
    rule_vocab.create_rule("TerminalTransformRightMinus2", ["SMRM"], ["TRM2"], 0 , 0)
    rule_vocab.create_rule("TerminalTransformRightMinus3", ["SMRM"], ["TRM3"], 0 , 0)

    rule_vocab.create_rule("TerminalTransformRightMinusAngle1", ["SMRMA"], ["TRMA1"], 0 , 0)
    rule_vocab.create_rule("TerminalTransformRightMinusAngle2", ["SMRMA"], ["TRMA2"], 0 , 0)
    rule_vocab.create_rule("TerminalTransformRightMinusAngle3", ["SMRMA"], ["TRMA3"], 0 , 0)

    rule_vocab.create_rule("TerminalTransformLeft1", ["SML"], ["TL1"], 0 , 0)
    rule_vocab.create_rule("TerminalTransformLeft2", ["SML"], ["TL2"], 0 , 0)
    rule_vocab.create_rule("TerminalTransformLeft3", ["SML"], ["TL3"], 0 , 0)

    rule_vocab.create_rule("TerminalTransformLeftPlus1", ["SMLP"], ["TLP1"], 0 , 0)
    rule_vocab.create_rule("TerminalTransformLeftPlus2", ["SMLP"], ["TLP2"], 0 , 0)
    rule_vocab.create_rule("TerminalTransformLeftPlus3", ["SMLP"], ["TLP3"], 0 , 0)

    rule_vocab.create_rule("TerminalTransformLeftPlusAngle1", ["SMLPA"], ["TLPA1"], 0 , 0)
    rule_vocab.create_rule("TerminalTransformLeftPlusAngle2", ["SMLPA"], ["TLPA2"], 0 , 0)
    rule_vocab.create_rule("TerminalTransformLeftPlusAngle3", ["SMLPA"], ["TLPA3"], 0 , 0)

    rule_vocab.create_rule("TerminalTransformLeftMinus1", ["SMLM"], ["TLM1"], 0 , 0)
    rule_vocab.create_rule("TerminalTransformLeftMinus2", ["SMLM"], ["TLM2"], 0 , 0)
    rule_vocab.create_rule("TerminalTransformLeftMinus3", ["SMLM"], ["TLM3"], 0 , 0)

    rule_vocab.create_rule("TerminalTransformLeftMinusAngle1", ["SMLMA"], ["TLMA1"], 0 , 0)
    rule_vocab.create_rule("TerminalTransformLeftMinusAngle2", ["SMLMA"], ["TLMA2"], 0 , 0)
    rule_vocab.create_rule("TerminalTransformLeftMinusAngle3", ["SMLMA"], ["TLMA3"], 0 , 0)

    rule_vocab.create_rule("TerminalEndLimb1", ["EM"], ["U1"], 0 , 0)
    rule_vocab.create_rule("TerminalEndLimb2", ["EM"], ["U2"], 0 , 0)
    rule_vocab.create_rule("TerminalJoint", ["J"], ["J1"], 0 , 0)


    list_J = node_vocab.get_list_of_nodes(["J1"])
    list_RM = node_vocab.get_list_of_nodes(["TR1", "TR2", "TR3","TRP1", "TRP2", "TRP3","TRM1", "TRM2", "TRM3", "TRPA1", "TRPA2", "TRPA3","TRMA1", "TRMA2", "TRMA3"])
    list_LM = node_vocab.get_list_of_nodes(["TL1", "TL2", "TL3","TLP1", "TLP2", "TLP3","TLM1", "TLM2", "TLM3", "TLPA1", "TLPA2", "TLPA3","TLMA1", "TLMA2", "TLMA3"] )
    list_B = node_vocab.get_list_of_nodes(["L1", "L2", "L3", "F1", "F2", "F3", "U1", "U2"])
    # Required for criteria calc
    node_features = [list_B, list_J, list_LM, list_RM]
    return rule_vocab, node_features

<|MERGE_RESOLUTION|>--- conflicted
+++ resolved
@@ -30,11 +30,7 @@
     # alpha_right = [180, 150, 120]
     # length_link = [0.4, 0.6, 0.8]
 
-<<<<<<< HEAD
-    flat = list(map(lambda x: BlockWrapper(FlatChronoBody, width=x+0.5, length=0.3, depth=0.8),
-=======
     flat = list(map(lambda x: BlockWrapper(FlatChronoBody, width_x=x, height_y=0.05, depth_z=0.8),
->>>>>>> d1ecb7f3
                     width))
 
     link = list(map(lambda x: BlockWrapper(LinkChronoBody, length_y=x),
