
import hyperparameters as hp
import matplotlib.pyplot as plt

import numpy as np
from mcts_run_setup import config_with_const_troques, config_with_tendon

from rostok.library.obj_grasp.objects import (get_object_ellipsoid, get_object_box, get_object_parametrized_dipyramid_3)

from rostok.library.rule_sets.simple_designs import (
    get_two_link_three_finger, get_two_same_link_one_finger, get_four_same_link_one_finger,
    get_three_same_link_one_finger, get_two_link_three_finger_rotated, get_three_link_three_finger)
from rostok.simulation_chrono.basic_simulation import SimulationResult

# create blueprint for object to grasp
<<<<<<< HEAD
# grasp_object_blueprint = get_object_sphere(0.01)
# grasp_object_blueprint = get_object_ellipsoid(0.1, 0.1, 0.15, 0)
# #grasp_object_blueprint = get_object_ellipsoid(10, 8, 14, 10)
grasp_object_blueprint = get_object_ellipsoid(0.14, 0.14, 0.22, 0, mass = 0.188)
=======
# grasp_object_blueprint = get_object_parametrized_sphere(0.01)
grasp_object_blueprint = get_object_ellipsoid(0.14, 0.14, 0.22, 0, mass = 0.188)
# grasp_object_blueprint = get_object_box(0.155, 0.127, 0.088*2, 0, mass = 0.176)
grasp_object_blueprint = get_object_box(0.14, 0.19, 0.28, 0, mass = 0.268)
# grasp_object_blueprint = get_object_parametrized_dipyramid_3(0.1, 90)

>>>>>>> 0466fee1

# create reward counter using run setup function
# control_optimizer = config_with_const_troques(grasp_object_blueprint)
control_optimizer = config_with_tendon(grasp_object_blueprint)

# print("Object to grasp:", grasp_object_blueprint.shape)
dict = {
    item: getattr(hp, item)
    for item in dir(hp)
    if not item.startswith("__") and not item.endswith("__")
}

for key, value in dict.items():
    print(key, value)
simulation_rewarder = control_optimizer.rewarder
simulation_manager = control_optimizer.simulation_scenario

graph = get_two_link_three_finger()
# graph = get_two_same_link_one_finger()
# graph = get_four_same_link_one_finger()
# graph = get_three_same_link_one_finger()
# graph = get_two_link_three_finger_rotated()
# graph = get_three_link_three_finger()
control = [10, 10, 10]

data = control_optimizer.optim_parameters2data_control(control, graph)
#control_optimizer.data.create_pulley_data_file = True
vis = True

#simulation_output: SimulationResult = simulation_manager.run_simulation(graph, data, [[-45.0, 0.0],[-45,0],[-45,0]], vis, True)
simulation_output: SimulationResult = simulation_manager.run_simulation(
    graph, data, [[-20, 0, 0, 0], [-45, 0, 0], [-45, 0, 0]], vis, True)
if not vis:
    fig = plt.figure(figsize=(12, 5))
    time_vector = simulation_output.time_vector
    velocity_data_idx = list(simulation_output.robot_final_ds.get_data("body_velocity").keys())
    trajectories = simulation_output.robot_final_ds.get_data("COG")[velocity_data_idx[-1]]
    velocity_data = simulation_output.robot_final_ds.get_data("body_velocity")[velocity_data_idx[-2]]
    velocity_data = [np.linalg.norm(x) for x in velocity_data]
    #velocity_data = [x[0] for x in velocity_data]
    plt.plot(time_vector, velocity_data)
    plt.show()
res = simulation_rewarder.calculate_reward(simulation_output)
print('reward', res)<|MERGE_RESOLUTION|>--- conflicted
+++ resolved
@@ -13,19 +13,12 @@
 from rostok.simulation_chrono.basic_simulation import SimulationResult
 
 # create blueprint for object to grasp
-<<<<<<< HEAD
-# grasp_object_blueprint = get_object_sphere(0.01)
-# grasp_object_blueprint = get_object_ellipsoid(0.1, 0.1, 0.15, 0)
-# #grasp_object_blueprint = get_object_ellipsoid(10, 8, 14, 10)
-grasp_object_blueprint = get_object_ellipsoid(0.14, 0.14, 0.22, 0, mass = 0.188)
-=======
 # grasp_object_blueprint = get_object_parametrized_sphere(0.01)
 grasp_object_blueprint = get_object_ellipsoid(0.14, 0.14, 0.22, 0, mass = 0.188)
 # grasp_object_blueprint = get_object_box(0.155, 0.127, 0.088*2, 0, mass = 0.176)
 grasp_object_blueprint = get_object_box(0.14, 0.19, 0.28, 0, mass = 0.268)
 # grasp_object_blueprint = get_object_parametrized_dipyramid_3(0.1, 90)
 
->>>>>>> 0466fee1
 
 # create reward counter using run setup function
 # control_optimizer = config_with_const_troques(grasp_object_blueprint)
