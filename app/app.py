<<<<<<< HEAD
=======
from pathlib import Path

>>>>>>> f43c9668
import matplotlib.pyplot as plt
import mcts
# imports from standard libs
import networkx as nx
# chrono imports
import pychrono as chrono
import rule_extention
<<<<<<< HEAD
from control_optimisation import (create_grab_criterion_fun, create_traj_fun,
                                  get_object_to_grasp)

import rostok.graph_generators.graph_environment as env
from rostok.criterion.flags_simualtions import (FlagMaxTime, FlagNotContact,
                                                FlagSlipout)
from rostok.graph_grammar.node import GraphGrammar
from rostok.trajectory_optimizer.control_optimizer import (
    ConfigRewardFunction, ControlOptimizer)
from rostok.utils.result_saver import read_report
from rostok.utils.result_saver import MCTSReporter
=======
from control_optimisation import (create_grab_criterion_fun, create_traj_fun, get_object_to_grasp)

from rostok.graph_generators.mcts_helper import prepare_mcts_state_and_helper, make_mcts_step
from rostok.criterion.flags_simualtions import (FlagMaxTime, FlagNotContact, FlagSlipout)
from rostok.graph_grammar.node import GraphGrammar
from rostok.trajectory_optimizer.control_optimizer import (ConfigRewardFunction, ControlOptimizer)
>>>>>>> f43c9668


def plot_graph(graph: GraphGrammar):
    plt.figure()
    nx.draw_networkx(graph,
                     pos=nx.kamada_kawai_layout(graph, dim=2),
                     node_size=800,
                     labels={n: graph.nodes[n]["Node"].label for n in graph})
<<<<<<< HEAD
    #plt.savefig("./results/graph.jpg")
=======
>>>>>>> f43c9668
    plt.show()


# %% Create extension rule vocabulary
rule_vocabul, node_features = rule_extention.init_extension_rules()

# %% Create condig optimizing control

GAIT = 2.5
WEIGHT = [3, 1, 1, 2]

cfg = ConfigRewardFunction()
cfg.bound = (2, 10)
cfg.iters = 5
cfg.sim_config = {"Set_G_acc": chrono.ChVectorD(0, 0, 0)}
cfg.time_step = 0.005
cfg.time_sim = 2
cfg.flags = [FlagMaxTime(2), FlagNotContact(1), FlagSlipout(0.5, 0.5)]
"""Wraps function call"""

criterion_callback = create_grab_criterion_fun(node_features, GAIT, WEIGHT)
traj_generator_fun = create_traj_fun(cfg.time_sim, cfg.time_step)

cfg.criterion_callback = criterion_callback
cfg.get_rgab_object_callback = get_object_to_grasp
cfg.params_to_timesiries_callback = traj_generator_fun

control_optimizer = ControlOptimizer(cfg)
# %% Init mcts parameters

# Hyperparameters mctss
iteration_limit = 2

# Initialize MCTS
searcher = mcts.mcts(iterationLimit=iteration_limit)
finish = False

G = GraphGrammar()
max_numbers_rules = 2
<<<<<<< HEAD
# Create graph envirenments for algorithm (not gym)
graph_env = env.GraphVocabularyEnvironment(G, rule_vocabul, max_numbers_rules)

graph_env.set_control_optimizer(control_optimizer)



=======
# Create graph environments for algorithm (not gym)
graph_env = prepare_mcts_state_and_helper(G, rule_vocabul, control_optimizer, max_numbers_rules, Path("./results"))
mcts_helper = graph_env.helper
n_steps = 0
>>>>>>> f43c9668
#%% Run first algorithm
while not finish:
<<<<<<< HEAD
    action = searcher.search(initialState=graph_env)
    finish, final_graph = graph_env.step(action, False)
    iter += 1
    print(
        f"number iteration: {iter}, counter actions: {graph_env.counter_action}, reward: {graph_env.reward}"
    )

reporter = MCTSReporter.get_instance()
path = reporter.dump_results()
best_graph, best_control, reward = read_report(path, rule_vocabul)
best_control = [float(x) for x in best_control]
func_reward = control_optimizer.create_reward_function(best_graph)
res = - func_reward(best_control, True)
plot_graph(best_graph)
print(res)
=======
    finish, graph_env = make_mcts_step(searcher, graph_env, n_steps)
    n_steps += 1
    print(f"number iteration: {n_steps}, counter actions: {graph_env.counter_action} " +
          f"reward: {mcts_helper.report.get_best_info()[1]}")

report = mcts_helper.report
report.draw_best_graph()
best_graph, reward, best_control = mcts_helper.report.get_best_info()
func_reward = control_optimizer.create_reward_function(best_graph)
res = -func_reward(best_control)
print(res)
report.plot_means()
report.make_time_dependent_path()
report.save()
report.save_visuals()
report.save_lists()
>>>>>>> f43c9668
<|MERGE_RESOLUTION|>--- conflicted
+++ resolved
@@ -1,8 +1,5 @@
-<<<<<<< HEAD
-=======
 from pathlib import Path
 
->>>>>>> f43c9668
 import matplotlib.pyplot as plt
 import mcts
 # imports from standard libs
@@ -10,26 +7,12 @@
 # chrono imports
 import pychrono as chrono
 import rule_extention
-<<<<<<< HEAD
-from control_optimisation import (create_grab_criterion_fun, create_traj_fun,
-                                  get_object_to_grasp)
-
-import rostok.graph_generators.graph_environment as env
-from rostok.criterion.flags_simualtions import (FlagMaxTime, FlagNotContact,
-                                                FlagSlipout)
-from rostok.graph_grammar.node import GraphGrammar
-from rostok.trajectory_optimizer.control_optimizer import (
-    ConfigRewardFunction, ControlOptimizer)
-from rostok.utils.result_saver import read_report
-from rostok.utils.result_saver import MCTSReporter
-=======
 from control_optimisation import (create_grab_criterion_fun, create_traj_fun, get_object_to_grasp)
 
 from rostok.graph_generators.mcts_helper import prepare_mcts_state_and_helper, make_mcts_step
 from rostok.criterion.flags_simualtions import (FlagMaxTime, FlagNotContact, FlagSlipout)
 from rostok.graph_grammar.node import GraphGrammar
 from rostok.trajectory_optimizer.control_optimizer import (ConfigRewardFunction, ControlOptimizer)
->>>>>>> f43c9668
 
 
 def plot_graph(graph: GraphGrammar):
@@ -38,10 +21,6 @@
                      pos=nx.kamada_kawai_layout(graph, dim=2),
                      node_size=800,
                      labels={n: graph.nodes[n]["Node"].label for n in graph})
-<<<<<<< HEAD
-    #plt.savefig("./results/graph.jpg")
-=======
->>>>>>> f43c9668
     plt.show()
 
 
@@ -81,39 +60,12 @@
 
 G = GraphGrammar()
 max_numbers_rules = 2
-<<<<<<< HEAD
-# Create graph envirenments for algorithm (not gym)
-graph_env = env.GraphVocabularyEnvironment(G, rule_vocabul, max_numbers_rules)
-
-graph_env.set_control_optimizer(control_optimizer)
-
-
-
-=======
 # Create graph environments for algorithm (not gym)
 graph_env = prepare_mcts_state_and_helper(G, rule_vocabul, control_optimizer, max_numbers_rules, Path("./results"))
 mcts_helper = graph_env.helper
 n_steps = 0
->>>>>>> f43c9668
 #%% Run first algorithm
 while not finish:
-<<<<<<< HEAD
-    action = searcher.search(initialState=graph_env)
-    finish, final_graph = graph_env.step(action, False)
-    iter += 1
-    print(
-        f"number iteration: {iter}, counter actions: {graph_env.counter_action}, reward: {graph_env.reward}"
-    )
-
-reporter = MCTSReporter.get_instance()
-path = reporter.dump_results()
-best_graph, best_control, reward = read_report(path, rule_vocabul)
-best_control = [float(x) for x in best_control]
-func_reward = control_optimizer.create_reward_function(best_graph)
-res = - func_reward(best_control, True)
-plot_graph(best_graph)
-print(res)
-=======
     finish, graph_env = make_mcts_step(searcher, graph_env, n_steps)
     n_steps += 1
     print(f"number iteration: {n_steps}, counter actions: {graph_env.counter_action} " +
@@ -129,5 +81,4 @@
 report.make_time_dependent_path()
 report.save()
 report.save_visuals()
-report.save_lists()
->>>>>>> f43c9668
+report.save_lists()