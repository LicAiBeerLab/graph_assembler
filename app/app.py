--- conflicted
+++ resolved
@@ -10,12 +10,15 @@
 import pychrono as chrono
 import rule_extention
 from control_optimisation import (create_grab_criterion_fun, create_traj_fun,
-                                  get_object_to_grasp_box)
+                                  get_object_to_grasp)
 
-from rostok.criterion.flags_simualtions import (FlagMaxTime, FlagNotContact, FlagSlipout)
-from rostok.graph_generators.mcts_helper import (make_mcts_step, prepare_mcts_state_and_helper)
+from rostok.criterion.flags_simualtions import (FlagMaxTime, FlagNotContact,
+                                                FlagSlipout)
+from rostok.graph_generators.mcts_helper import (make_mcts_step,
+                                                 prepare_mcts_state_and_helper)
 from rostok.graph_grammar.node import GraphGrammar
-from rostok.trajectory_optimizer.control_optimizer import (ConfigConstTorque, ControlOptimizer)
+from rostok.trajectory_optimizer.control_optimizer import (
+    ConfigRewardFunction, ControlOptimizer)
 
 
 def plot_graph(graph: GraphGrammar):
@@ -28,27 +31,17 @@
 
 
 # %% Create extension rule vocabulary
-<<<<<<< HEAD
 rule_vocabul, _ = rule_extention.init_extension_rules()
-=======
-rule_vocabul, node_features, _ = rule_extention.init_extension_rules()
->>>>>>> c233256d
 
-# %% Create config optimizing control
+# %% Create condig optimizing control
 
 # List of weights for each criterion (force, time, COG)
 WEIGHT = [5, 10, 2]
 
-<<<<<<< HEAD
 # At least 20 iterations are needed for good results
 cfg = ConfigRewardFunction()
 cfg.bound = (-7, 7)
 cfg.iters = 20 
-=======
-cfg = ConfigConstTorque()
-cfg.bound = (2, 10)
-cfg.iters = 5
->>>>>>> c233256d
 cfg.sim_config = {"Set_G_acc": chrono.ChVectorD(0, 0, 0)}
 cfg.time_step = 0.005
 cfg.time_sim = 2
@@ -59,7 +52,7 @@
 traj_generator_fun = create_traj_fun(cfg.time_sim, cfg.time_step)
 
 cfg.criterion_callback = criterion_callback
-cfg.get_rgab_object_callback = get_object_to_grasp_box
+cfg.get_rgab_object_callback = get_object_to_grasp
 cfg.params_to_timesiries_callback = traj_generator_fun
 
 control_optimizer = ControlOptimizer(cfg)
@@ -102,7 +95,7 @@
 report.save_means()
 # additions to the file
 with open(Path(path, "mcts_result.txt"), "a") as file:
-    gb_params = get_object_to_grasp_box().kwargs
+    gb_params = get_object_to_grasp().kwargs
     original_stdout = sys.stdout
     sys.stdout = file
     print()
